--- conflicted
+++ resolved
@@ -7,8 +7,7 @@
 public class Geary.Imap.ClientSessionManager : BaseObject {
     public const int DEFAULT_MIN_POOL_SIZE = 2;
     
-<<<<<<< HEAD
-    public bool is_opened { get; private set; default = false; }
+    public bool is_open { get; private set; default = false; }
     
     /**
      * Set to zero or negative value if keepalives should be disabled when a connection has not
@@ -43,9 +42,6 @@
      * happen as connections are needed or closed.
      */
     public int min_pool_size { get; set; default = DEFAULT_MIN_POOL_SIZE; }
-=======
-    public bool is_open { get; private set; default = false; }
->>>>>>> 405b4b9c
     
     private AccountInformation account_information;
     private Gee.HashSet<ClientSession> sessions = new Gee.HashSet<ClientSession>();
@@ -143,11 +139,7 @@
     // TODO: Need a more thorough and bulletproof system for maintaining a pool of ready
     // authorized sessions.
     private async void adjust_session_pool() {
-<<<<<<< HEAD
-        if (!is_opened)
-=======
         if (!is_open)
->>>>>>> 405b4b9c
             return;
         
         int token;
@@ -177,189 +169,6 @@
         }
     }
     
-<<<<<<< HEAD
-=======
-    /**
-     * Set to zero or negative value if keepalives should be disabled when a connection has not
-     * selected a mailbox.  (This is not recommended.)
-     *
-     * This only affects newly created sessions or sessions leaving the selected/examined state
-     * and returning to an authorized state.
-     */
-    public void set_unselected_keepalive(int unselected_keepalive_sec) {
-        // set for future connections
-        this.unselected_keepalive_sec = unselected_keepalive_sec;
-    }
-    
-    /**
-     * Set to zero or negative value if keepalives should be disabled when a mailbox is selected
-     * or examined.  (This is not recommended.)
-     *
-     * This only affects newly selected/examined sessions.
-     */
-    public void set_selected_keepalive(int selected_keepalive_sec) {
-        this.selected_keepalive_sec = selected_keepalive_sec;
-    }
-    
-    /**
-     * Set to zero or negative value if keepalives should be disabled when a mailbox is selected
-     * or examined and IDLE is supported.  (This is not recommended.)
-     *
-     * This only affects newly selected/examined sessions.
-     */
-    public void set_selected_with_idle_keepalive(int selected_with_idle_keepalive_sec) {
-        this.selected_with_idle_keepalive_sec = selected_with_idle_keepalive_sec;
-    }
-    
-    public async Gee.Collection<Geary.Imap.MailboxInformation> list_roots(
-        Cancellable? cancellable = null) throws Error {
-        check_open();
-        
-        ClientSession session = yield get_authorized_session_async(cancellable);
-        
-        ListResults results = ListResults.decode(yield session.send_command_async(
-            new ListCommand.wildcarded("", new Geary.Imap.MailboxParameter("%"),
-                session.get_capabilities().has_capability("XLIST")),
-            cancellable));
-        
-        if (results.status_response.status != Status.OK)
-            throw new ImapError.SERVER_ERROR("Server error: %s", results.to_string());
-        
-        return results.get_all();
-    }
-    
-    public async Gee.Collection<Geary.Imap.MailboxInformation> list(string parent,
-        string delim, Cancellable? cancellable = null) throws Error {
-        check_open();
-        
-        // build a proper IMAP specifier
-        string specifier = parent;
-        specifier += specifier.has_suffix(delim) ? "%" : (delim + "%");
-        
-        ClientSession session = yield get_authorized_session_async(cancellable);
-        
-        ListResults results = ListResults.decode(yield session.send_command_async(
-            new ListCommand(new Geary.Imap.MailboxParameter(specifier),
-                session.get_capabilities().has_capability("XLIST")),
-            cancellable));
-        
-        if (results.status_response.status != Status.OK)
-            throw new ImapError.SERVER_ERROR("Server error: %s", results.to_string());
-        
-        return results.get_all();
-    }
-    
-    public async bool folder_exists_async(string path, Cancellable? cancellable = null) throws Error {
-        check_open();
-        
-        ClientSession session = yield get_authorized_session_async(cancellable);
-        
-        ListResults results = ListResults.decode(yield session.send_command_async(
-            new ListCommand(new Geary.Imap.MailboxParameter(path),
-                session.get_capabilities().has_capability("XLIST")),
-            cancellable));
-        
-        return (results.status_response.status == Status.OK) && (results.get_count() == 1);
-    }
-    
-    public async Geary.Imap.MailboxInformation? fetch_async(string path,
-        Cancellable? cancellable = null) throws Error {
-        check_open();
-        
-        ClientSession session = yield get_authorized_session_async(cancellable);
-        
-        ListResults results = ListResults.decode(yield session.send_command_async(
-            new ListCommand(new Geary.Imap.MailboxParameter(path),
-                session.get_capabilities().has_capability("XLIST")),
-            cancellable));
-        
-        if (results.status_response.status != Status.OK)
-            throw new ImapError.SERVER_ERROR("Server error: %s", results.to_string());
-        
-        return (results.get_count() > 0) ? results.get_all()[0] : null;
-    }
-    
-    public async Geary.Imap.StatusResults status_async(string path, StatusDataType[] types,
-        Cancellable? cancellable = null) throws Error {
-        check_open();
-        
-        ClientSession session = yield get_authorized_session_async(cancellable);
-        
-        StatusResults results = StatusResults.decode(yield session.send_command_async(
-            new StatusCommand(new Geary.Imap.MailboxParameter(path), types), cancellable));
-        
-        if (results.status_response.status != Status.OK)
-            throw new ImapError.SERVER_ERROR("Server error: %s", results.to_string());
-        
-        return results;
-    }
-    
-    public async Mailbox select_mailbox(Geary.FolderPath path, string? delim,
-        Cancellable? cancellable = null) throws Error {
-        return yield select_examine_mailbox(path, delim, true, cancellable);
-    }
-    
-    public async Mailbox examine_mailbox(Geary.FolderPath path, string? delim,
-        Cancellable? cancellable = null) throws Error {
-        return yield select_examine_mailbox(path, delim, false, cancellable);
-    }
-    
-    public async Mailbox select_examine_mailbox(Geary.FolderPath path, string? delim,
-        bool is_select, Cancellable? cancellable = null) throws Error {
-        check_open();
-        
-        Gee.HashSet<SelectedContext> contexts = is_select ? selected_contexts : examined_contexts;
-        SelectedContext new_context = yield select_examine_async(
-            path.get_fullpath(delim), is_select, cancellable);
-        
-        if (!contexts.contains(new_context)) {
-            // Can't use the ternary operator due to this bug:
-            // https://bugzilla.gnome.org/show_bug.cgi?id=599349
-            if (is_select)
-                new_context.freed.connect(on_selected_context_freed);
-            else
-                new_context.freed.connect(on_examined_context_freed);
-            
-            bool added = contexts.add(new_context);
-            assert(added);
-        }
-        
-        return new Mailbox(new_context, path);
-    }
-    
-    private void on_selected_context_freed(Geary.ReferenceSemantics semantics) {
-        on_context_freed(semantics, selected_contexts);
-    }
-    
-    private void on_examined_context_freed(Geary.ReferenceSemantics semantics) {
-        on_context_freed(semantics, examined_contexts);
-    }
-    
-    private void on_context_freed(Geary.ReferenceSemantics semantics, 
-        Gee.HashSet<SelectedContext> contexts) {
-        SelectedContext context = (SelectedContext) semantics;
-        
-        // last reference to the Mailbox has been dropped, so drop the mailbox and move the
-        // ClientSession back to the authorized state
-        bool removed = contexts.remove(context);
-        assert(removed);
-        
-        do_close_mailbox_async.begin(context);
-    }
-    
-    private async void do_close_mailbox_async(SelectedContext context) {
-        try {
-            if (context.session != null)
-                yield context.session.close_mailbox_async();
-        } catch (Error err) {
-            debug("Error closing IMAP mailbox: %s", err.message);
-            
-            if (context.session != null)
-                remove_session(context.session);
-        }
-    }
-    
->>>>>>> 405b4b9c
     // This should only be called when sessions_mutex is locked.
     private async ClientSession create_new_authorized_session(Cancellable? cancellable) throws Error {
         if (authentication_failed)
