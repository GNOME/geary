--- conflicted
+++ resolved
@@ -78,14 +78,9 @@
      */
     public bool discard_returned_sessions = false;
 
-<<<<<<< HEAD
-    private AccountInformation account_information;
-    private Endpoint endpoint;
-=======
     private string id;
     private Endpoint endpoint;
     private Credentials credentials;
->>>>>>> a6c7da4f
 
     private Nonblocking.Mutex sessions_mutex = new Nonblocking.Mutex();
     private Gee.Set<ClientSession> all_sessions =
@@ -140,11 +135,7 @@
 
     ~ClientSessionManager() {
         if (is_open)
-<<<<<<< HEAD
-            warning("[%s] Destroying opened ClientSessionManager", to_string());
-=======
             warning("[%s] Destroying opened ClientSessionManager", this.id);
->>>>>>> a6c7da4f
 
         this.endpoint.untrusted_host.disconnect(on_imap_untrusted_host);
         this.endpoint.notify[Endpoint.PROP_TRUST_UNTRUSTED_HOST].disconnect(on_imap_trust_untrusted_host);
@@ -187,11 +178,7 @@
         // for now
         int attempts = 0;
         while (this.all_sessions.size > 0) {
-<<<<<<< HEAD
-            debug("[%s] Waiting for client sessions to disconnect...", to_string());
-=======
             debug("[%s] Waiting for client sessions to disconnect...", this.id);
->>>>>>> a6c7da4f
             Timeout.add(250, close_async.callback);
             yield;
 
@@ -236,11 +223,7 @@
         throws Error {
         check_open();
         debug("[%s] Claiming session from %d of %d free",
-<<<<<<< HEAD
-              to_string(), this.free_queue.size, this.all_sessions.size);
-=======
               this.id, this.free_queue.size, this.all_sessions.size);
->>>>>>> a6c7da4f
 
         if (this.authentication_failed)
             throw new ImapError.UNAUTHENTICATED("Invalid ClientSessionManager credentials");
@@ -273,21 +256,13 @@
         return claimed;
     }
 
-<<<<<<< HEAD
-    public async void release_session_async(ClientSession session, Cancellable? cancellable)
-=======
     public async void release_session_async(ClientSession session)
->>>>>>> a6c7da4f
         throws Error {
         // Don't check_open(), it's valid for this to be called when
         // is_open is false, that happens during mop-up
 
         debug("[%s] Returning session with %d of %d free",
-<<<<<<< HEAD
-              to_string(), this.free_queue.size, this.all_sessions.size);
-=======
               this.id, this.free_queue.size, this.all_sessions.size);
->>>>>>> a6c7da4f
 
         if (!this.is_open || this.discard_returned_sessions) {
             yield force_disconnect(session);
@@ -299,26 +274,12 @@
             // adding it back to the pool
             if (proto == ClientSession.ProtocolState.SELECTED ||
                 proto == ClientSession.ProtocolState.SELECTING) {
-<<<<<<< HEAD
-                debug("[%s] Closing %s for released session %s",
-                      to_string(),
-                      mailbox != null ? mailbox.to_string() : "(unknown)",
-                      session.to_string());
-
-                // always close mailbox to return to authorized state
-                try {
-                    yield session.close_mailbox_async(cancellable);
-                } catch (ImapError imap_error) {
-                    debug("[%s] Error attempting to close released session %s: %s",
-                          to_string(), session.to_string(), imap_error.message);
-=======
                 // always close mailbox to return to authorized state
                 try {
                     yield session.close_mailbox_async(pool_cancellable);
                 } catch (ImapError imap_error) {
                     debug("[%s] Error attempting to close released session %s: %s",
                           this.id, session.to_string(), imap_error.message);
->>>>>>> a6c7da4f
                     free = false;
                 }
 
@@ -331,12 +292,7 @@
             }
 
             if (free) {
-<<<<<<< HEAD
-                debug("[%s] Unreserving session %s",
-                      to_string(), session.to_string());
-=======
                 debug("[%s] Unreserving session %s", this.id, session.to_string());
->>>>>>> a6c7da4f
                 this.free_queue.send(session);
             }
         }
@@ -356,11 +312,7 @@
 
     private async void check_pool() {
         debug("[%s] Checking session pool with %d of %d free",
-<<<<<<< HEAD
-              to_string(), this.free_queue.size, this.all_sessions.size);
-=======
               this.id, this.free_queue.size, this.all_sessions.size);
->>>>>>> a6c7da4f
 
         while (this.is_open &&
                !this.authentication_failed &&
@@ -378,12 +330,7 @@
                 this.free_queue.send(free);
             } catch (Error err) {
                 debug("[%s] Error adding free session pool: %s",
-<<<<<<< HEAD
-                      to_string(),
-                      err.message);
-=======
                       this.id, err.message);
->>>>>>> a6c7da4f
                 break;
             }
 
@@ -417,11 +364,7 @@
                 yield remove_session_async(target);
             } catch (Error err) {
                 debug("[%s] Error removing unconnected session: %s",
-<<<<<<< HEAD
-                      to_string(), err.message);
-=======
                       this.id, err.message);
->>>>>>> a6c7da4f
             }
             break;
 
@@ -429,20 +372,12 @@
             yield force_disconnect(target);
             break;
         }
-<<<<<<< HEAD
-
-        return valid;
-    }
-
-    private async ClientSession create_new_authorized_session(Cancellable? cancellable) throws Error {
-=======
 
         return valid;
     }
 
     private async ClientSession create_new_authorized_session(Cancellable? cancellable) throws Error {
         debug("[%s] Opening new session", this.id);
->>>>>>> a6c7da4f
         ClientSession new_session = new ClientSession(endpoint);
 
         // Listen for auth failures early so the client is notified if
@@ -498,11 +433,7 @@
     private async void force_disconnect_all()
         throws Error {
         debug("[%s] Dropping and disconnecting %d sessions",
-<<<<<<< HEAD
-              to_string(), this.all_sessions.size);
-=======
               this.id, this.all_sessions.size);
->>>>>>> a6c7da4f
 
         // Take a copy and work off that while scheduling disconnects,
         // since as they disconnect they'll remove themselves from the
@@ -521,20 +452,12 @@
     }
 
     private async void force_disconnect(ClientSession session) {
-<<<<<<< HEAD
-        debug("[%s] Dropping session %s", to_string(), session.to_string());
-=======
         debug("[%s] Dropping session %s", this.id, session.to_string());
->>>>>>> a6c7da4f
 
         try {
             yield remove_session_async(session);
         } catch (Error err) {
-<<<<<<< HEAD
-            debug("[%s] Error removing session: %s", to_string(), err.message);
-=======
             debug("[%s] Error removing session: %s", this.id, err.message);
->>>>>>> a6c7da4f
         }
 
         // Don't wait for this to finish because we don't want to
@@ -567,12 +490,7 @@
                     this.remove_session_async.end(res);
                 } catch (Error err) {
                     debug("[%s] Error removing disconnected session: %s",
-<<<<<<< HEAD
-                          to_string(),
-                          err.message);
-=======
                           this.id, err.message);
->>>>>>> a6c7da4f
                 }
             }
         );
@@ -622,16 +540,4 @@
         connection_failed(error);
 	}
 
-<<<<<<< HEAD
-    /**
-     * Use only for debugging and logging.
-     */
-    public string to_string() {
-        return "%s:%s".printf(
-            this.account_information.id,
-            endpoint.to_string()
-        );
-    }
-=======
->>>>>>> a6c7da4f
 }