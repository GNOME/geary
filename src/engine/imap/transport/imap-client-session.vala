--- conflicted
+++ resolved
@@ -242,18 +242,11 @@
             new Geary.State.Mapping(State.CONNECTING, Event.CLOSE_MAILBOX, on_early_command),
             new Geary.State.Mapping(State.CONNECTING, Event.LOGOUT, on_early_command),
             new Geary.State.Mapping(State.CONNECTING, Event.DISCONNECT, on_disconnect),
-<<<<<<< HEAD
             new Geary.State.Mapping(State.CONNECTING, Event.RECV_STATUS, on_connecting_response_status),
             new Geary.State.Mapping(State.CONNECTING, Event.RECV_COMPLETION, on_dropped_response),
             new Geary.State.Mapping(State.CONNECTING, Event.RECV_DATA, on_dropped_response),
-            new Geary.State.Mapping(State.CONNECTING, Event.SEND_ERROR, on_send_error),
-            new Geary.State.Mapping(State.CONNECTING, Event.RECV_ERROR, on_recv_error),
-=======
-            new Geary.State.Mapping(State.CONNECTING, Event.CONNECTED, on_connected),
-            new Geary.State.Mapping(State.CONNECTING, Event.CONNECT_DENIED, on_connect_denied),
             new Geary.State.Mapping(State.CONNECTING, Event.SEND_ERROR, on_connecting_send_recv_error),
             new Geary.State.Mapping(State.CONNECTING, Event.RECV_ERROR, on_connecting_send_recv_error),
->>>>>>> d538bf00
             
             new Geary.State.Mapping(State.NOAUTH, Event.LOGIN, on_login),
             new Geary.State.Mapping(State.NOAUTH, Event.SEND_CMD, on_send_command),
