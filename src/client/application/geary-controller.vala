/*
 * Copyright 2016 Software Freedom Conservancy Inc.
 * Copyright 2016-2018 Michael Gratton <mike@vee.net>
 *
 * This software is licensed under the GNU Lesser General Public License
 * (version 2.1 or later). See the COPYING file in this distribution.
 */

// Required because Gcr's VAPI is behind-the-times
// TODO: When bindings available, use async variants of these calls
extern const string GCR_PURPOSE_SERVER_AUTH;
extern bool gcr_trust_add_pinned_certificate(Gcr.Certificate cert, string purpose, string peer,
    Cancellable? cancellable) throws Error;
extern bool gcr_trust_is_certificate_pinned(Gcr.Certificate cert, string purpose, string peer,
    Cancellable? cancellable) throws Error;
extern bool gcr_trust_remove_pinned_certificate(Gcr.Certificate cert, string purpose, string peer,
    Cancellable? cancellable) throws Error;

/**
 * Primary controller for a Geary application instance.
 */
public class GearyController : Geary.BaseObject {

    // Named actions.
    public const string ACTION_NEW_MESSAGE = "new-message";
    public const string ACTION_REPLY_TO_MESSAGE = "reply-to-message";
    public const string ACTION_REPLY_ALL_MESSAGE = "reply-all-message";
    public const string ACTION_FORWARD_MESSAGE = "forward-message";
    public const string ACTION_ARCHIVE_CONVERSATION = "archive-conv";
    public const string ACTION_TRASH_CONVERSATION = "trash-conv";
    public const string ACTION_DELETE_CONVERSATION = "delete-conv";
    public const string ACTION_EMPTY_SPAM = "empty-spam";
    public const string ACTION_EMPTY_TRASH = "empty-trash";
    public const string ACTION_UNDO = "undo";
    public const string ACTION_FIND_IN_CONVERSATION = "conv-find";
    public const string ACTION_ZOOM = "zoom";
    public const string ACTION_SHOW_MARK_MENU = "mark-message-menu";
    public const string ACTION_MARK_AS_READ = "mark-message-read";
    public const string ACTION_MARK_AS_UNREAD = "mark-message-unread";
    public const string ACTION_MARK_AS_STARRED = "mark-message-starred";
    public const string ACTION_MARK_AS_UNSTARRED = "mark-message-unstarred";
    public const string ACTION_MARK_AS_SPAM = "mark-message-spam";
    public const string ACTION_MARK_AS_NOT_SPAM = "mark-message-not-spam";
    public const string ACTION_COPY_MENU = "show-copy-menu";
    public const string ACTION_MOVE_MENU = "show-move-menu";
    public const string ACTION_SEARCH = "search-conv";
    public const string ACTION_CONVERSATION_LIST = "focus-conv-list";
    public const string ACTION_TOGGLE_SEARCH = "toggle-search";
    public const string ACTION_TOGGLE_FIND = "toggle-find";

    // Properties
    public const string PROP_CURRENT_CONVERSATION ="current-conversations";
    public const string PROP_SELECTED_CONVERSATIONS ="selected-conversations";

    public const int MIN_CONVERSATION_COUNT = 50;

    private const int SELECT_FOLDER_TIMEOUT_USEC = 100 * 1000;

    private const string PROP_ATTEMPT_OPEN_ACCOUNT = "attempt-open-account";


    internal class AccountContext : Geary.BaseObject {

        public Geary.Account account { get; private set; }
        public Geary.Folder? inbox = null;
        public Geary.App.EmailStore store { get; private set; }
        public Cancellable cancellable { get; private set; default = new Cancellable(); }

        public AccountContext(Geary.Account account) {
            this.account = account;
            this.store = new Geary.App.EmailStore(account);
        }

    }


    public weak GearyApplication application { get; private set; } // circular ref

    public AccountManager? account_manager { get; private set; default = null; }

    public MainWindow? main_window { get; private set; default = null; }

    public Geary.App.ConversationMonitor? current_conversations { get; private set; default = null; }
    
    public AutostartManager? autostart_manager { get; private set; default = null; }
    
    public LoginDialog? login_dialog { get; private set; default = null; }

    public Soup.Session? avatar_session { get; private set; default = null; }
    private Soup.Cache? avatar_cache = null;

    private Geary.Account? current_account = null;
    private Gee.Map<Geary.AccountInformation,AccountContext> accounts =
        new Gee.HashMap<Geary.AccountInformation,AccountContext>();

    private Geary.Folder? current_folder = null;
    private Cancellable cancellable_folder = new Cancellable();
    private Cancellable cancellable_search = new Cancellable();
    private Cancellable cancellable_open_account = new Cancellable();
    private Cancellable cancellable_context_dependent_buttons = new Cancellable();
    private ContactListStoreCache contact_list_store_cache = new ContactListStoreCache();
    private Gee.Set<Geary.App.Conversation> selected_conversations = new Gee.HashSet<Geary.App.Conversation>();
    private Geary.App.Conversation? last_deleted_conversation = null;
    private Gee.LinkedList<ComposerWidget> composer_widgets = new Gee.LinkedList<ComposerWidget>();
    private NewMessagesMonitor? new_messages_monitor = null;
    private NewMessagesIndicator? new_messages_indicator = null;
    private UnityLauncher? unity_launcher = null;
    private Libnotify? libnotify = null;
    private uint select_folder_timeout_id = 0;
    private int64 next_folder_select_allowed_usec = 0;
    private Geary.Nonblocking.Mutex select_folder_mutex = new Geary.Nonblocking.Mutex();
    private Geary.Folder? previous_non_search_folder = null;
    private UpgradeDialog upgrade_dialog;
    private Gee.List<string> pending_mailtos = new Gee.ArrayList<string>();
    private Geary.Nonblocking.Mutex untrusted_host_prompt_mutex = new Geary.Nonblocking.Mutex();
    private Gee.HashSet<Geary.Endpoint> validating_endpoints = new Gee.HashSet<Geary.Endpoint>();
    private Geary.Revokable? revokable = null;

    // List of windows we're waiting to close before Geary closes.
    private Gee.List<ComposerWidget> waiting_to_close = new Gee.ArrayList<ComposerWidget>();

    private const ActionEntry[] win_action_entries = {
        {ACTION_NEW_MESSAGE,           on_new_message                  },
        {ACTION_CONVERSATION_LIST,     on_conversation_list            },
        {ACTION_FIND_IN_CONVERSATION,  on_find_in_conversation_action  },
        {ACTION_SEARCH,                on_search_activated             },
        {ACTION_EMPTY_SPAM,            on_empty_spam                   },
        {ACTION_EMPTY_TRASH,           on_empty_trash                  },
        {ACTION_UNDO,                  on_revoke                       },
        // Message actions
        {ACTION_REPLY_TO_MESSAGE,      on_reply_to_message_action   },
        {ACTION_REPLY_ALL_MESSAGE,     on_reply_all_message_action  },
        {ACTION_FORWARD_MESSAGE,       on_forward_message_action    },
        {ACTION_ARCHIVE_CONVERSATION,  on_archive_conversation      },
        {ACTION_TRASH_CONVERSATION,    on_trash_conversation        },
        {ACTION_DELETE_CONVERSATION,   on_delete_conversation       },
        {ACTION_COPY_MENU,             on_show_copy_menu            },
        {ACTION_MOVE_MENU,             on_show_move_menu            },
        // Message marking actions
        {ACTION_SHOW_MARK_MENU,     on_show_mark_menu           },
        {ACTION_MARK_AS_READ,       on_mark_as_read             },
        {ACTION_MARK_AS_UNREAD,     on_mark_as_unread           },
        {ACTION_MARK_AS_STARRED,    on_mark_as_starred          },
        {ACTION_MARK_AS_UNSTARRED,  on_mark_as_unstarred        },
        {ACTION_MARK_AS_SPAM,       on_mark_as_spam_toggle      },
        {ACTION_MARK_AS_NOT_SPAM,   on_mark_as_spam_toggle      },
        // Message viewer
        {ACTION_ZOOM,  on_zoom,  "s"  },
    };

    /**
     * Fired when the currently selected account has changed.
     */
    public signal void account_selected(Geary.Account? account);
    
    /**
     * Fired when the currently selected folder has changed.
     */
    public signal void folder_selected(Geary.Folder? folder);
    
    /**
     * Fired when the number of conversations changes.
     */
    public signal void conversation_count_changed(int count);
    
    /**
     * Fired when the search text is changed according to the controller.  This accounts
     * for a brief typmatic delay.
     */
    public signal void search_text_changed(string keywords);

    /**
     * Constructs a new instance of the controller.
     */
    public GearyController(GearyApplication application) {
        this.application = application;
    }

    ~GearyController() {
        assert(current_account == null);
    }

    /**
     * Starts the controller and brings up Geary.
     */
    public async void open_async() {
        Geary.Engine engine = this.application.engine;

        // This initializes the IconFactory, important to do before
        // the actions are created (as they refer to some of Geary's
        // custom icons)
        IconFactory.instance.init();

        apply_app_menu_fix();

        // Listen for attempts to close the application.
        this.application.exiting.connect(on_application_exiting);

        // Create DB upgrade dialog.
        upgrade_dialog = new UpgradeDialog();
        upgrade_dialog.notify[UpgradeDialog.PROP_VISIBLE_NAME].connect(display_main_window_if_ready);

        // Initialise WebKit and WebViews
        ClientWebView.init_web_context(
            this.application.config,
            this.application.get_web_extensions_dir(),
            this.application.get_user_cache_directory().get_child("web-resources"),
            Args.log_debug
        );
        try {
            ClientWebView.load_scripts();
            ComposerWebView.load_resources();
            ConversationWebView.load_resources(
                this.application.get_user_config_directory()
            );
        } catch (Error err) {
            error("Error loading web resources: %s", err.message);
        }

        // Use a global avatar session because a cache must be used
        // per-session, and we don't want to have to load the cache
        // for each conversation load.
        File avatar_cache_dir = this.application.get_user_cache_directory()
            .get_child("avatars");
        this.avatar_cache = new Soup.Cache(
            avatar_cache_dir.get_path(),
            Soup.CacheType.SINGLE_USER
        );
        this.avatar_cache.load();
        this.avatar_cache.set_max_size(10 * 1024 * 1024); // 4MB
        this.avatar_session = new Soup.Session.with_options(
            Soup.SESSION_USER_AGENT, "Geary/" + GearyApplication.VERSION
        );
        this.avatar_session.add_feature(avatar_cache);

        // Create the main window (must be done after creating actions.)
        main_window = new MainWindow(this.application);
        main_window.on_shift_key.connect(on_shift_key);
        main_window.notify["has-toplevel-focus"].connect(on_has_toplevel_focus);

        setup_actions();

        enable_message_buttons(false);

        engine.account_available.connect(on_account_available);
        engine.account_unavailable.connect(on_account_unavailable);
        engine.untrusted_host.connect(on_untrusted_host);

        // Connect to various UI signals.
        main_window.conversation_list_view.conversations_selected.connect(on_conversations_selected);
        main_window.conversation_list_view.conversation_activated.connect(on_conversation_activated);
        main_window.conversation_list_view.load_more.connect(on_load_more);
        main_window.conversation_list_view.mark_conversations.connect(on_mark_conversations);
        main_window.conversation_list_view.visible_conversations_changed.connect(on_visible_conversations_changed);
        main_window.folder_list.folder_selected.connect(on_folder_selected);
        main_window.folder_list.copy_conversation.connect(on_copy_conversation);
        main_window.folder_list.move_conversation.connect(on_move_conversation);
        main_window.main_toolbar.copy_folder_menu.folder_selected.connect(on_copy_conversation);
        main_window.main_toolbar.move_folder_menu.folder_selected.connect(on_move_conversation);
        main_window.search_bar.search_text_changed.connect((text) => { do_search(text); });
        main_window.conversation_viewer.conversation_added.connect(
            on_conversation_view_added
        );
        new_messages_monitor = new NewMessagesMonitor(should_notify_new_messages);
        main_window.folder_list.set_new_messages_monitor(new_messages_monitor);

        // New messages indicator (Ubuntuism)
        new_messages_indicator = NewMessagesIndicator.create(new_messages_monitor);
        new_messages_indicator.application_activated.connect(on_indicator_activated_application);
        new_messages_indicator.composer_activated.connect(on_indicator_activated_composer);
        new_messages_indicator.inbox_activated.connect(on_indicator_activated_inbox);
        
        unity_launcher = new UnityLauncher(new_messages_monitor);
        
        // libnotify
        libnotify = new Libnotify(new_messages_monitor);
        libnotify.invoked.connect(on_libnotify_invoked);

        this.main_window.conversation_list_view.grab_focus();

        // instantiate here to ensure that Config is initialized and ready
        this.autostart_manager = new AutostartManager(this.application);

        // initialize revokable
        save_revokable(null, null);

        // Migrate configuration if necessary.
        try {
            Migrate.xdg_config_dir(this.application.get_user_data_directory(),
                this.application.get_user_config_directory());
        } catch (Error e) {
            error("Error migrating configuration directories: %s", e.message);
        }

        // Start Geary.
        this.account_manager = new AccountManager(
            engine,
            this.application.get_user_config_directory(),
            this.application.get_user_data_directory()
        );
        try {
            yield engine.open_async(this.application.get_resource_directory());
            yield this.account_manager.add_existing_accounts_async(null);
            if (engine.get_accounts().size == 0) {
                create_account();
            }
        } catch (Error e) {
            warning("Error opening Geary.Engine instance: %s", e.message);
        }
    }

    /**
     * At the moment, this is non-reversible, i.e. once closed a GearyController cannot be
     * re-opened.
     */
    public async void close_async() {
        Geary.Engine.instance.account_available.disconnect(on_account_available);
        Geary.Engine.instance.account_unavailable.disconnect(on_account_unavailable);
        Geary.Engine.instance.untrusted_host.disconnect(on_untrusted_host);

        // Release folder and conversations in the main window
        on_conversations_selected(new Gee.HashSet<Geary.App.Conversation>());
        on_folder_selected(null);

        // Disconnect from various UI signals.
        main_window.conversation_list_view.conversations_selected.disconnect(on_conversations_selected);
        main_window.conversation_list_view.conversation_activated.disconnect(on_conversation_activated);
        main_window.conversation_list_view.load_more.disconnect(on_load_more);
        main_window.conversation_list_view.mark_conversations.disconnect(on_mark_conversations);
        main_window.conversation_list_view.visible_conversations_changed.disconnect(on_visible_conversations_changed);
        main_window.folder_list.folder_selected.disconnect(on_folder_selected);
        main_window.folder_list.copy_conversation.disconnect(on_copy_conversation);
        main_window.folder_list.move_conversation.disconnect(on_move_conversation);
        main_window.main_toolbar.copy_folder_menu.folder_selected.disconnect(on_copy_conversation);
        main_window.main_toolbar.move_folder_menu.folder_selected.disconnect(on_move_conversation);
        main_window.conversation_viewer.conversation_added.disconnect(
            on_conversation_view_added
        );

        // hide window while shutting down, as this can take a few seconds under certain conditions
        main_window.hide();

        // Release monitoring early so held resources can be freed up
        this.libnotify = null;
        this.new_messages_indicator = null;
        this.unity_launcher = null;
        this.new_messages_monitor.clear_folders();
        this.new_messages_monitor = null;

        // drop the Revokable, which will commit it if necessary
        save_revokable(null, null);

        this.cancellable_open_account.cancel();

        // Close the ConversationMonitor
        if (current_conversations != null) {
            debug("Stopping conversation monitor for %s...",
                  this.current_conversations.base_folder.to_string());
            try {
                yield this.current_conversations.stop_monitoring_async(null);
            } catch (Error err) {
                debug(
                    "Error closing conversation monitor %s at shutdown: %s",
                    this.current_conversations.base_folder.to_string(),
                    err.message
                );
            }

            this.current_conversations = null;
        }

        // Create an array of known accounts so the loops below do not
        // explode if accounts are removed while iterating.
        AccountContext[] accounts = this.accounts.values.to_array();

        // Close all inboxes. Launch these in parallel first so we're
        // not wasting time waiting for each one to close. The account
        // will wait around for them to actually close.
        foreach (AccountContext context in accounts) {
            Geary.Folder? inbox = context.inbox;
            if (inbox != null) {
                debug("Closing %s...", inbox.to_string());
                inbox.close_async.begin(null, (obj, ret) => {
                        try {
                            inbox.close_async.end(ret);
                        } catch (Error err) {
                            debug(
                                "Error closing Inbox %s at shutdown: %s",
                                inbox.to_string(), err.message
                            );
                        }
                    });
                context.inbox = null;
            }
        }

        // Close all Accounts. Again, this is done in parallel to
        // minimise time taken to close, but here use a barrier to
        // wait for all to actually finish closing.
        Geary.Nonblocking.CountingSemaphore close_barrier =
            new Geary.Nonblocking.CountingSemaphore(null);
        foreach (AccountContext context in accounts) {
            close_barrier.acquire();
            this.close_account.begin(
                context.account.information,
                (obj, ret) => {
                    this.close_account.end(ret);
                    close_barrier.blind_notify();
                }
            );
        }
        try {
            yield close_barrier.wait_async();
        } catch (Error err) {
            debug("Error waiting at shutdown barrier: %s", err.message);
        }

        // Turn off the lights and lock the door behind you
        try {
            debug("Closing Engine...");
            yield Geary.Engine.instance.close_async(null);
            debug("Closed Engine");
        } catch (Error err) {
            message("Error closing Geary Engine instance: %s", err.message);
        }

        this.account_manager = null;

        this.application.remove_window(this.main_window);
        this.main_window.destroy();
        this.main_window = null;

        this.upgrade_dialog = null;

        if (login_dialog != null) {
            this.login_dialog.destroy();
            this.login_dialog = null;
        }

        this.current_account = null;
        this.current_folder = null;

        this.previous_non_search_folder = null;
        this.validating_endpoints.clear();

        this.selected_conversations = new Gee.HashSet<Geary.App.Conversation>();
        this.last_deleted_conversation = null;

        this.pending_mailtos.clear();
        this.composer_widgets.clear();
        this.waiting_to_close.clear();

        this.autostart_manager = null;

        this.avatar_cache.flush();
        this.avatar_cache.dump();

        debug("Closed GearyController");
    }

    /**
     * Opens a new, blank composer.
     */
    public void compose() {
        create_compose_widget(ComposerWidget.ComposeType.NEW_MESSAGE);
    }

    /**
     * Opens or queues a new composer addressed to a specific email address.
     */
    public void compose_mailto(string mailto) {
        if (current_account == null) {
            // Schedule the send for after we have an account open.
            pending_mailtos.add(mailto);
        } else {
            create_compose_widget(ComposerWidget.ComposeType.NEW_MESSAGE, null, null, mailto);
        }
    }

    /**
     * Closes an account and deletes it from disk.
     */
    public async void remove_account_async(Geary.AccountInformation info,
                                           Cancellable? cancellable = null) {
        try {
            yield close_account(info);
            yield this.application.engine.remove_account_async(info, cancellable);
<<<<<<< HEAD
=======
            yield this.account_manager.remove_async(info, cancellable);
>>>>>>> 4e0950f9
        } catch (Error err) {
            report_problem(
                new Geary.ProblemReport(Geary.ProblemType.GENERIC_ERROR, err)
            );
        }
    }

    // Fix for clients having both:
    //   * disabled Gtk/ShellShowsAppMenu setting
    //   * no 'menu' setting in Gtk/DecorationLayout
    // See https://bugzilla.gnome.org/show_bug.cgi?id=770617
    private void apply_app_menu_fix() {
        Gtk.Settings? settings = Gtk.Settings.get_default();

        if (settings == null) {
            warning("Couldn't fetch Gtk default settings");
            return;
        }

        string decoration_layout = settings.gtk_decoration_layout ?? "";
        if (!decoration_layout.contains("menu")) {
            string prefix = "menu:";
            if (decoration_layout.contains(":")) {
                prefix = (decoration_layout.has_prefix(":")) ? "menu" : "menu,";
            }
            settings.gtk_decoration_layout = prefix + settings.gtk_decoration_layout;
        }
    }

    private void setup_actions() {
        this.main_window.add_action_entries(win_action_entries, this);

        add_window_accelerators(ACTION_MARK_AS_READ, { "<Ctrl>I", "<Shift>I" });
        add_window_accelerators(ACTION_MARK_AS_UNREAD, { "<Ctrl>U", "<Shift>U" });
        add_window_accelerators(ACTION_MARK_AS_STARRED, { "S" });
        add_window_accelerators(ACTION_MARK_AS_UNSTARRED, { "D" });
        add_window_accelerators(ACTION_MARK_AS_SPAM, { "<Ctrl>J", "exclam" }); // Exclamation mark (!)
        add_window_accelerators(ACTION_MARK_AS_NOT_SPAM, { "<Ctrl>J", "exclam" });
        add_window_accelerators(ACTION_COPY_MENU, { "L" });
        add_window_accelerators(ACTION_MOVE_MENU, { "M" });
        add_window_accelerators(ACTION_NEW_MESSAGE, { "<Ctrl>N", "N" });
        add_window_accelerators(ACTION_REPLY_TO_MESSAGE, { "<Ctrl>R", "R" });
        add_window_accelerators(ACTION_REPLY_ALL_MESSAGE, { "<Ctrl><Shift>R", "<Shift>R" });
        add_window_accelerators(ACTION_FORWARD_MESSAGE, { "<Ctrl>L", "F" });
        add_window_accelerators(ACTION_FIND_IN_CONVERSATION, { "<Ctrl>F", "slash" });
        add_window_accelerators(ACTION_ARCHIVE_CONVERSATION, { "A" });
        add_window_accelerators(ACTION_TRASH_CONVERSATION, { "Delete", "BackSpace" });
        add_window_accelerators(ACTION_DELETE_CONVERSATION, { "<Shift>Delete", "<Shift>BackSpace" });
        add_window_accelerators(ACTION_UNDO, { "<Ctrl>Z" });
        add_window_accelerators(ACTION_ZOOM+("('in')"), { "<Ctrl>equal", "equal" });
        add_window_accelerators(ACTION_ZOOM+("('out')"), { "<Ctrl>minus", "minus" });
        add_window_accelerators(ACTION_ZOOM+("('normal')"), { "<Ctrl>0", "0" });
        add_window_accelerators(ACTION_SEARCH, { "<Ctrl>S" });
        add_window_accelerators(ACTION_CONVERSATION_LIST, { "<Ctrl>B" });
    }

    private void add_window_accelerators(string action, string[] accelerators, Variant? param = null) {
        this.application.set_accels_for_action("win."+action, accelerators);
    }

    private void open_account(Geary.Account account) {
        account.report_problem.connect(on_report_problem);
        connect_account_async.begin(account, cancellable_open_account);

        ContactListStore list_store = this.contact_list_store_cache.create(account.get_contact_store());
        account.contacts_loaded.connect(list_store.set_sort_function);
    }

    private async void close_account(Geary.AccountInformation info) {
        AccountContext? context = this.accounts.get(info);
        if (context != null) {
            Geary.ContactStore contact_store = context.account.get_contact_store();
            ContactListStore list_store = this.contact_list_store_cache.get(contact_store);

            context.account.contacts_loaded.disconnect(list_store.set_sort_function);
            this.contact_list_store_cache.unset(contact_store);

            if (this.current_account == context.account) {
                this.current_account = null;

                previous_non_search_folder = null;
                main_window.search_bar.set_search_text(""); // Reset search.

                cancel_folder();
            }

            // Stop showing errors when closing the account - the user
            // doesn't care
            context.account.report_problem.disconnect(on_report_problem);

            yield disconnect_account_async(context);
        }
    }

    private void on_untrusted_host(Geary.AccountInformation account_information,
        Geary.Endpoint endpoint, Geary.Endpoint.SecurityType security, TlsConnection cx,
        Geary.Service service) {
        prompt_untrusted_host_async.begin(account_information, endpoint, security, cx, service);
    }
    
    private async void prompt_untrusted_host_async(Geary.AccountInformation account_information,
        Geary.Endpoint endpoint, Geary.Endpoint.SecurityType security, TlsConnection cx,
        Geary.Service service) {
        // use a mutex to prevent multiple dialogs popping up at the same time
        int token = Geary.Nonblocking.Mutex.INVALID_TOKEN;
        try {
            token = yield untrusted_host_prompt_mutex.claim_async();
        } catch (Error err) {
            message("Unable to lock mutex to prompt user about invalid certificate: %s", err.message);
            
            return;
        }
        
        yield locked_prompt_untrusted_host_async(account_information, endpoint, security, cx,
            service);
        
        try {
            untrusted_host_prompt_mutex.release(ref token);
        } catch (Error err) {
            message("Unable to release mutex after prompting user about invalid certificate: %s",
                err.message);
        }
    }
    
    private static void get_gcr_params(Geary.Endpoint endpoint, out Gcr.Certificate cert,
        out string peer) {
        cert = new Gcr.SimpleCertificate(endpoint.untrusted_certificate.certificate.data);
        peer = "%s:%u".printf(endpoint.remote_address.hostname, endpoint.remote_address.port);
    }
    
    private async void locked_prompt_untrusted_host_async(Geary.AccountInformation account_information,
        Geary.Endpoint endpoint, Geary.Endpoint.SecurityType security, TlsConnection cx,
        Geary.Service service) {
        // possible while waiting on mutex that this endpoint became trusted or untrusted
        if (endpoint.trust_untrusted_host != Geary.Trillian.UNKNOWN)
            return;
        
        // get GCR parameters
        Gcr.Certificate cert;
        string peer;
        get_gcr_params(endpoint, out cert, out peer);
        
        // Geary allows for user to auto-revoke all questionable server certificates without
        // digging around in a keyring/pk manager
        if (Args.revoke_certs) {
            debug("Auto-revoking certificate for %s...", peer);
            
            try {
                gcr_trust_remove_pinned_certificate(cert, GCR_PURPOSE_SERVER_AUTH, peer, null);
            } catch (Error err) {
                message("Unable to auto-revoke server certificate for %s: %s", peer, err.message);
                
                // drop through, not absolutely valid to do this (might also mean certificate
                // was never pinned)
            }
        }
        
        // if pinned, the user has already made an exception for this server and its certificate,
        // so go ahead w/o asking
        try {
            if (gcr_trust_is_certificate_pinned(cert, GCR_PURPOSE_SERVER_AUTH, peer, null)) {
                debug("Certificate for %s is pinned, accepting connection...", peer);
                
                endpoint.trust_untrusted_host = Geary.Trillian.TRUE;
                
                return;
            }
        } catch (Error err) {
            message("Unable to check if server certificate for %s is pinned, assuming not: %s",
                peer, err.message);
        }
        
        // if these are in validation, there are complex GTK and workflow issues from simply
        // presenting the prompt now, so caller who connected will need to do it on their own dime
        if (!validating_endpoints.contains(endpoint))
            prompt_for_untrusted_host(main_window, account_information, endpoint, service, false);
    }
    
    private void prompt_for_untrusted_host(Gtk.Window? parent, Geary.AccountInformation account_information,
        Geary.Endpoint endpoint, Geary.Service service, bool is_validation) {
        CertificateWarningDialog dialog = new CertificateWarningDialog(parent, account_information,
            service, endpoint.tls_validation_warnings, is_validation);
        switch (dialog.run()) {
            case CertificateWarningDialog.Result.TRUST:
                endpoint.trust_untrusted_host = Geary.Trillian.TRUE;
            break;
            
            case CertificateWarningDialog.Result.ALWAYS_TRUST:
                endpoint.trust_untrusted_host = Geary.Trillian.TRUE;
                
                // get GCR parameters for pinning
                Gcr.Certificate cert;
                string peer;
                get_gcr_params(endpoint, out cert, out peer);
                
                // pinning the certificate creates an exception for the next time a connection
                // is attempted
                debug("Pinning certificate for %s...", peer);
                try {
                    gcr_trust_add_pinned_certificate(cert, GCR_PURPOSE_SERVER_AUTH, peer, null);
                } catch (Error err) {
                    ErrorDialog error_dialog = new ErrorDialog(main_window,
                        _("Unable to store server trust exception"), err.message);
                    error_dialog.run();
                }
            break;
            
            default:
                endpoint.trust_untrusted_host = Geary.Trillian.FALSE;

                // close the account; can't go any further w/o offline mode.
                this.close_account.begin(account_information);
            break;
        }
    }
    
    private void create_account() {
        Geary.AccountInformation? account_information = request_account_information(null);
        if (account_information != null)
            do_validate_until_successful_async.begin(account_information);
    }
    
    private async void do_validate_until_successful_async(Geary.AccountInformation account_information,
        Cancellable? cancellable = null) {
        Geary.AccountInformation? result = account_information;
        do {
            result = yield validate_or_retry_async(result, cancellable);
        } while (result != null);
        
        if (login_dialog != null)
            login_dialog.hide();
    }
    
    // Returns possibly modified validation results
    private Geary.Engine.ValidationResult validation_check_endpoint_for_tls_warnings(
        Geary.AccountInformation account_information, Geary.Service service,
        Geary.Engine.ValidationResult validation_result, out bool prompted, out bool retry_required) {
        prompted = false;
        retry_required = false;
        
        // use LoginDialog for parent only if available and visible
        Gtk.Window? parent;
        if (login_dialog != null && login_dialog.visible)
            parent = login_dialog;
        else
            parent = main_window;
        
        Geary.Endpoint endpoint = account_information.get_endpoint_for_service(service);
        
        // If Endpoint had unresolved TLS issues, prompt user about them
        if (endpoint.tls_validation_warnings != 0 && endpoint.trust_untrusted_host != Geary.Trillian.TRUE) {
            prompt_for_untrusted_host(parent, account_information, endpoint, service, true);
            prompted = true;
        }
        
        // If there are still TLS connection issues that caused the connection to fail (happens on the
        // first attempt), clear those errors and retry
        if (endpoint.tls_validation_warnings != 0 && endpoint.trust_untrusted_host == Geary.Trillian.TRUE) {
            Geary.Engine.ValidationResult flag = (service == Geary.Service.IMAP)
                ? Geary.Engine.ValidationResult.IMAP_CONNECTION_FAILED
                : Geary.Engine.ValidationResult.SMTP_CONNECTION_FAILED;
            
            if ((validation_result & flag) != 0) {
                validation_result &= ~flag;
                retry_required = true;
            }
        }
        
        return validation_result;
    }
    
    // Use after validating to see if TLS warnings were handled by the user and need to retry the
    // validation; this will also modify the validation results to better indicate issues to the user
    //
    // Returns possibly modified validation results
    public async Geary.Engine.ValidationResult validation_check_for_tls_warnings_async(
        Geary.AccountInformation account_information, Geary.Engine.ValidationResult validation_result,
        out bool retry_required) {
        retry_required = false;
        
        // Because TLS warnings need cycles to process, sleep and give 'em a chance to do their
        // thing ... note that the signal handler does *not* invoke the user prompt dialog when the
        // login dialog is in play, so this sleep does not need to worry about user input
        yield Geary.Scheduler.sleep_ms_async(100);
        
        // check each service for problems, prompting user each time for verification
        bool imap_prompted, imap_retry_required;
        validation_result = validation_check_endpoint_for_tls_warnings(account_information,
            Geary.Service.IMAP, validation_result, out imap_prompted, out imap_retry_required);
        
        bool smtp_prompted, smtp_retry_required;
        validation_result = validation_check_endpoint_for_tls_warnings(account_information,
            Geary.Service.SMTP, validation_result, out smtp_prompted, out smtp_retry_required);
        
        // if prompted for user acceptance of bad certificates and they agreed to both, try again
        if (imap_prompted && smtp_prompted
            && account_information.get_imap_endpoint().is_trusted_or_never_connected
            && account_information.get_smtp_endpoint().is_trusted_or_never_connected) {
            retry_required = true;
        } else if (validation_result == Geary.Engine.ValidationResult.OK) {
            retry_required = true;
        } else {
            // if prompt requires retry or otherwise detected it, retry
            retry_required = imap_retry_required && smtp_retry_required;
        }
        
        return validation_result;
    }
    
    // Returns null if we are done validating, or the revised account information if we should retry.
    private async Geary.AccountInformation? validate_or_retry_async(Geary.AccountInformation account_information,
        Cancellable? cancellable = null) {
        Geary.Engine.ValidationResult result = yield validate_async(account_information,
            Geary.Engine.ValidationOption.CHECK_CONNECTIONS, cancellable);
        if (result == Geary.Engine.ValidationResult.OK)
            return null;
        
        // check Endpoints for trust (TLS) issues
        bool retry_required;
        result = yield validation_check_for_tls_warnings_async(account_information, result,
            out retry_required);
        
        // return for retry if required; check can also change validation results, in which case
        // revalidate entirely to have them written out
        if (retry_required)
            return account_information;
        
        debug("Validation failed. Prompting user for revised account information");
        Geary.AccountInformation? new_account_information =
            request_account_information(account_information, result);
        
        // If the user refused to enter account information. There is currently no way that we
        // could see this--we exit in request_account_information, and the only way that an
        // exit could be canceled is if there are unsaved composer windows open (which won't
        // happen before an account is created). However, best to include this check for the
        // future.
        if (new_account_information == null)
            return null;
        
        debug("User entered revised account information, retrying validation");
        return new_account_information;
    }
    
    // Attempts to validate and add an account.  Returns a result code indicating
    // success or one or more errors.
    public async Geary.Engine.ValidationResult validate_async(
        Geary.AccountInformation account_information, Geary.Engine.ValidationOption options,
        Cancellable? cancellable = null) {
        // add Endpoints to set of validating endpoints to prevent the prompt from appearing
        validating_endpoints.add(account_information.get_imap_endpoint());
        validating_endpoints.add(account_information.get_smtp_endpoint());
        
        Geary.Engine.ValidationResult result = Geary.Engine.ValidationResult.OK;
        try {
            result = yield Geary.Engine.instance.validate_account_information_async(account_information,
                options, cancellable);
        } catch (Error err) {
            debug("Error validating account: %s", err.message);
            this.application.exit(-1); // Fatal error

            return result;
        }
        
        validating_endpoints.remove(account_information.get_imap_endpoint());
        validating_endpoints.remove(account_information.get_smtp_endpoint());
        
        if (result == Geary.Engine.ValidationResult.OK) {
            Geary.AccountInformation real_account_information = account_information;
            if (account_information.is_copy) {
                // We have a temporary copy of the account.  Find the "real" acct info object and
                // copy the new data into it.
                real_account_information = get_real_account_information(account_information);
                real_account_information.copy_from(account_information);
            }

            try {
                if (real_account_information.settings_file == null) {
                    yield this.account_manager.create_account_dirs(
                        real_account_information
                    );
                }
                yield this.account_manager.save_account(real_account_information);
                yield do_update_stored_passwords_async(
                    Geary.ServiceFlag.IMAP | Geary.ServiceFlag.SMTP,
                    real_account_information
                );
                debug("Successfully validated account information");
            } catch (GLib.Error err) {
                report_problem(
                    new Geary.ProblemReport(
                        Geary.ProblemType.GENERIC_ERROR, err
                    )
                );
            }
        }

        return result;
    }
    
    // Returns the "real" account info associated with a copy.  If it's not a copy, null is returned.
    public Geary.AccountInformation? get_real_account_information(
        Geary.AccountInformation account_information) {
        if (account_information.is_copy) {
            try {
                 return Geary.Engine.instance.get_accounts().get(account_information.id);
            } catch (Error e) {
                error("Account information is out of sync: %s", e.message);
            }
        }
        
        return null;
    }
    
    // Prompt the user for a service, real name, username, and password, and try to start Geary.
    private Geary.AccountInformation? request_account_information(Geary.AccountInformation? old_info,
        Geary.Engine.ValidationResult result = Geary.Engine.ValidationResult.OK) {
        Geary.AccountInformation? new_info = old_info;
        if (login_dialog == null) {
            // Create here so we know GTK is initialized.
            login_dialog = new LoginDialog(this.application);
        } else if (!login_dialog.get_visible()) {
            // If the dialog has been dismissed, exit here.
            this.application.exit();
            return null;
        }
        
        if (new_info != null)
            login_dialog.set_account_information(new_info, result);
        
        login_dialog.present();
        for (;;) {
            login_dialog.show_spinner(false);
            if (login_dialog.run() != Gtk.ResponseType.OK) {
                debug("User refused to enter account information. Exiting...");
                this.application.exit(1);
                return null;
            }
            
            login_dialog.show_spinner(true);
            new_info = login_dialog.get_account_information();
            
            if ((!new_info.imap.use_ssl && !new_info.imap.use_starttls)
                || (!new_info.smtp.use_ssl && !new_info.smtp.use_starttls)) {
                ConfirmationDialog security_dialog = new ConfirmationDialog(main_window,
                    _("Your settings are insecure"),
                    _("Your IMAP and/or SMTP settings do not specify SSL or TLS.  This means your username and password could be read by another person on the network.  Are you sure you want to do this?"),
                    _("Co_ntinue"));
                if (security_dialog.run() != Gtk.ResponseType.OK)
                    continue;
            }
            
            break;
        }
        
        return new_info;
    }
    
    private async void do_update_stored_passwords_async(Geary.ServiceFlag services,
        Geary.AccountInformation account_information) {
        try {
            yield account_information.update_stored_passwords_async(services);
        } catch (Error e) {
            debug("Error updating stored passwords: %s", e.message);
        }
    }

    private void report_problem(Geary.ProblemReport report) {
        debug("Problem reported: %s", report.to_string());

        if (!(report.error is IOError.CANCELLED)) {
            if (report.problem_type == Geary.ProblemType.SEND_EMAIL_SAVE_FAILED) {
                handle_outbox_failure(StatusBar.Message.OUTBOX_SAVE_SENT_MAIL_FAILED);
            } else {
                MainWindowInfoBar info_bar = new MainWindowInfoBar.for_problem(report);
                info_bar.retry.connect(on_retry_problem);
                this.main_window.show_infobar(info_bar);
            }
        }
    }

    private void on_retry_problem(MainWindowInfoBar info_bar) {
        Geary.ServiceProblemReport? service_report =
            info_bar.report as Geary.ServiceProblemReport;
        Error retry_err = null;
        if (service_report != null) {
            Geary.Account? account = null;
            try {
                account = this.application.engine.get_account_instance(
                    service_report.account
                );
            } catch (Error err) {
                debug("Error getting account for error retry: %s", err.message);
            }

            if (account != null && account.is_open()) {
                switch (service_report.service_type) {
                case Geary.Service.IMAP:
                    account.start_incoming_client.begin((obj, ret) => {
                            try {
                                account.start_incoming_client.end(ret);
                            } catch (Error err) {
                                retry_err = err;
                            }
                        });
                    break;

                case Geary.Service.SMTP:
                    account.start_outgoing_client.begin((obj, ret) => {
                            try {
                                account.start_outgoing_client.end(ret);
                            } catch (Error err) {
                                retry_err = err;
                            }
                        });
                    break;
                }

                if (retry_err != null) {
                    report_problem(
                        new Geary.ServiceProblemReport(
                            Geary.ProblemType.GENERIC_ERROR,
                            service_report.account,
                            service_report.service_type,
                            retry_err
                        )
                    );
                }
            }
        }
    }

    private void handle_outbox_failure(StatusBar.Message message) {
        bool activate_message = false;
        try {
            // Due to a timing hole where it's possible to delete a message
            // from the outbox after the SMTP queue has picked it up and is
            // in the process of sending it, we only want to display a message
            // telling the user there's a problem if there are any other
            // messages waiting to be sent on any account.
            foreach (Geary.AccountInformation info in Geary.Engine.instance.get_accounts().values) {
                Geary.Account account = Geary.Engine.instance.get_account_instance(info);
                if (account.is_open()) {
                    Geary.Folder? outbox = account.get_special_folder(Geary.SpecialFolderType.OUTBOX);
                    if (outbox != null && outbox.properties.email_total > 0) {
                        activate_message = true;
                        break;
                    }
                }
            }
        } catch (Error e) {
            debug("Error determining whether any outbox has messages: %s", e.message);
            activate_message = true;
        }
        
        if (activate_message) {
            if (!main_window.status_bar.is_message_active(message))
                main_window.status_bar.activate_message(message);
            switch (message) {
                case StatusBar.Message.OUTBOX_SEND_FAILURE:
                    libnotify.set_error_notification(_("Error sending email"),
                        _("Geary encountered an error sending an email.  If the problem persists, please manually delete the email from your Outbox folder."));
                break;
                
                case StatusBar.Message.OUTBOX_SAVE_SENT_MAIL_FAILED:
                    libnotify.set_error_notification(_("Error saving sent mail"),
                        _("Geary encountered an error saving a sent message to Sent Mail.  The message will stay in your Outbox folder until you delete it."));
                break;
                
                default:
                    assert_not_reached();
            }
        }
    }

    private void on_report_problem(Geary.Account account, Geary.ProblemReport problem) {
        report_problem(problem);
    }

    private void on_account_email_removed(Geary.Folder folder, Gee.Collection<Geary.EmailIdentifier> ids) {
        if (folder.special_folder_type == Geary.SpecialFolderType.OUTBOX) {
            main_window.status_bar.deactivate_message(StatusBar.Message.OUTBOX_SEND_FAILURE);
            main_window.status_bar.deactivate_message(StatusBar.Message.OUTBOX_SAVE_SENT_MAIL_FAILED);
            libnotify.clear_error_notification();
        }
    }
    
    private void on_sending_started() {
        main_window.status_bar.activate_message(StatusBar.Message.OUTBOX_SENDING);
    }
    
    private void on_sending_finished() {
        main_window.status_bar.deactivate_message(StatusBar.Message.OUTBOX_SENDING);
    }

    private async void connect_account_async(Geary.Account account, Cancellable? cancellable = null) {
        AccountContext context = new AccountContext(account);

        // XXX Need to set this early since
        // on_folders_available_unavailable expects it to be there
        this.accounts.set(account.information, context);

        account.email_sent.connect(on_sent);
        account.email_removed.connect(on_account_email_removed);
        account.folders_available_unavailable.connect(on_folders_available_unavailable);
        account.sending_monitor.start.connect(on_sending_started);
        account.sending_monitor.finish.connect(on_sending_finished);

        bool retry = false;
        do {
            try {
                account.set_data(PROP_ATTEMPT_OPEN_ACCOUNT, true);
                yield account.open_async(cancellable);
                retry = false;
            } catch (Error open_err) {
                debug("Unable to open account %s: %s", account.to_string(), open_err.message);

                if (open_err is Geary.EngineError.CORRUPT)
                    retry = yield account_database_error_async(account);
                else if (open_err is Geary.EngineError.PERMISSIONS)
                    yield account_database_perms_async(account);
                else if (open_err is Geary.EngineError.VERSION)
                    yield account_database_version_async(account);
                else
                    yield account_general_error_async(account);

                if (!retry) {
                    this.accounts.unset(account.information);
                    return;
                }
            }
        } while (retry);

        main_window.folder_list.set_user_folders_root_name(account, _("Labels"));
        display_main_window_if_ready();
    }
    
    // Returns true if the caller should try opening the account again
    private async bool account_database_error_async(Geary.Account account) {
        bool retry = true;
        
        // give the user two options: reset the Account local store, or exit Geary.  A third
        // could be done to leave the Account in an unopened state, but we don't currently
        // have provisions for that.
        QuestionDialog dialog = new QuestionDialog(main_window,
            _("Unable to open the database for %s").printf(account.information.id),
            _("There was an error opening the local mail database for this account. This is possibly due to corruption of the database file in this directory:\n\n%s\n\nGeary can rebuild the database and re-synchronize with the server or exit.\n\nRebuilding the database will destroy all local email and its attachments. <b>The mail on the your server will not be affected.</b>")
                .printf(account.information.data_dir.get_path()),
            _("_Rebuild"), _("E_xit"));
        dialog.use_secondary_markup(true);
        switch (dialog.run()) {
            case Gtk.ResponseType.OK:
                // don't use Cancellable because we don't want to interrupt this process
                try {
                    yield account.rebuild_async();
                } catch (Error err) {
                    ErrorDialog errdialog = new ErrorDialog(main_window,
                        _("Unable to rebuild database for “%s”").printf(account.information.id),
                        _("Error during rebuild:\n\n%s").printf(err.message));
                    errdialog.run();
                    
                    retry = false;
                }
            break;
            
            default:
                retry = false;
            break;
        }

        if (!retry)
            this.application.exit(1);

        return retry;
    }
    
    private async void account_database_perms_async(Geary.Account account) {
        // some other problem opening the account ... as with other flow path, can't run
        // Geary today with an account in unopened state, so have to exit
        ErrorDialog dialog = new ErrorDialog(main_window,
            _("Unable to open local mailbox for %s").printf(account.information.id),
            _("There was an error opening the local mail database for this account. This is possibly due to a file permissions problem.\n\nPlease check that you have read/write permissions for all files in this directory:\n\n%s")
                .printf(account.information.data_dir.get_path()));
        dialog.run();

        this.application.exit(1);
    }

    private async void account_database_version_async(Geary.Account account) {
        ErrorDialog dialog = new ErrorDialog(main_window,
            _("Unable to open local mailbox for %s").printf(account.information.id),
            _("The version number of the local mail database is formatted for a newer version of Geary. Unfortunately, the database cannot be “rolled back” to work with this version of Geary.\n\nPlease install the latest version of Geary and try again."));
        dialog.run();

        this.application.exit(1);
    }

    private async void account_general_error_async(Geary.Account account) {
        // some other problem opening the account ... as with other flow path, can't run
        // Geary today with an account in unopened state, so have to exit
        ErrorDialog dialog = new ErrorDialog(main_window,
            _("Unable to open local mailbox for %s").printf(account.information.id),
            _("There was an error opening the local account. This is probably due to connectivity issues.\n\nPlease check your network connection and restart Geary."));
        dialog.run();

        this.application.exit(1);
    }

    private async void disconnect_account_async(AccountContext context, Cancellable? cancellable = null) {
        debug("Disconnecting account: %s", context.account.information.id);

        Geary.Account account = context.account;

        // Guard against trying to disconnect the account twice
        this.accounts.unset(account.information);

        account.email_sent.disconnect(on_sent);
        account.email_removed.disconnect(on_account_email_removed);
        account.folders_available_unavailable.disconnect(on_folders_available_unavailable);
        account.sending_monitor.start.disconnect(on_sending_started);
        account.sending_monitor.finish.disconnect(on_sending_finished);

        main_window.folder_list.remove_account(account);

        context.cancellable.cancel();
        Geary.Folder? inbox = context.inbox;
        if (inbox != null) {
            try {
                yield inbox.close_async(cancellable);
            } catch (Error close_inbox_err) {
                debug("Unable to close monitored inbox: %s", close_inbox_err.message);
            }
            context.inbox = null;
        }

        try {
            yield account.close_async(cancellable);
        } catch (Error close_err) {
            debug("Unable to close account %s: %s", account.to_string(), close_err.message);
        }

        debug("Account closed: %s", account.to_string());

        // If there are no accounts available, exit.  (This can happen if the user declines to
        // enter a password on their account.)
        try {
            if (get_num_open_accounts() == 0)
                this.application.exit();
        } catch (Error e) {
            message("Error enumerating accounts: %s", e.message);
        }
    }

    /**
     * Returns true if we've attempted to open all accounts at this point.
     */
    private bool did_attempt_open_all_accounts() {
        try {
            foreach (Geary.AccountInformation info in Geary.Engine.instance.get_accounts().values) {
                Geary.Account a = Geary.Engine.instance.get_account_instance(info);
                if (a.get_data<bool?>(PROP_ATTEMPT_OPEN_ACCOUNT) == null)
                    return false;
            }
        } catch(Error e) {
            error("Could not open accounts: %s", e.message);
        }
        
        return true;
    }
    
    /**
     * Displays the main window if we're ready.  Otherwise does nothing.
     */
    private void display_main_window_if_ready() {
        if (did_attempt_open_all_accounts() &&
            !upgrade_dialog.visible &&
            !cancellable_open_account.is_cancelled() &&
            !Args.hidden_startup)
            main_window.show();
    }
    
    /**
     * Returns the number of accounts that exist in Geary.  Note that not all accounts may be
     * open.  Zero is returned on an error.
     */
    public int get_num_accounts() {
        try {
            return Geary.Engine.instance.get_accounts().size;
        } catch (Error e) {
            debug("Error getting number of accounts: %s", e.message);
        }
        
        return 0; // on error
    }
    
    // Returns the number of open accounts.
    private int get_num_open_accounts() throws Error {
        int num = 0;
        foreach (Geary.AccountInformation info in Geary.Engine.instance.get_accounts().values) {
            Geary.Account a = Geary.Engine.instance.get_account_instance(info);
            if (a.is_open())
                num++;
        }
        
        return num;
    }

    private bool is_inbox_descendant(Geary.Folder target) {
        bool is_descendent = false;

        Geary.Account account = target.account;
        Geary.Folder? inbox = null;
        try {
            inbox = account.get_special_folder(Geary.SpecialFolderType.INBOX);
        } catch (Error err) {
            debug("Failed to get inbox for account %s", account.information.id);
        }

        if (inbox != null) {
            is_descendent = inbox.path.is_descendant(target.path);
        }
        return is_descendent;
    }

    // Update widgets and such to match capabilities of the current folder ... sensitivity is handled
    // by other utility methods
    private void update_ui() {
        main_window.main_toolbar.selected_conversations = this.selected_conversations.size;
        main_window.main_toolbar.show_trash_button = current_folder_supports_trash() ||
                                                    !(current_folder is Geary.FolderSupport.Remove);
    }

    private void on_folder_selected(Geary.Folder? folder) {
        debug("Folder %s selected", folder != null ? folder.to_string() : "(null)");
        if (folder == null) {
            this.current_folder = null;
            main_window.conversation_list_view.set_model(null);
            main_window.main_toolbar.folder = null;
            folder_selected(null);
        } else if (folder != this.current_folder) {
            this.main_window.conversation_viewer.show_loading();
            get_window_action(ACTION_FIND_IN_CONVERSATION).set_enabled(false);
            enable_message_buttons(false);

            // To prevent the user from selecting folders too quickly,
            // we prevent additional selection changes to occur until
            // after a timeout has expired from the last one
            int64 now = get_monotonic_time();
            int64 diff = now - this.next_folder_select_allowed_usec;
            if (diff < SELECT_FOLDER_TIMEOUT_USEC) {
                // only start timeout if another timeout is not
                // running ... this means the user can click madly and
                // will see the last clicked-on folder 100ms after the
                // first one was clicked on
                if (this.select_folder_timeout_id == 0) {
                    this.select_folder_timeout_id = Timeout.add(
                        (uint) (diff / 1000),
                        () => {
                            this.select_folder_timeout_id = 0;
                            this.next_folder_select_allowed_usec = 0;
                            if (folder != this.current_folder) {
                                do_select_folder.begin(
                                    folder, on_select_folder_completed
                                );
                            }
                            return false;
                        });
                }
            } else {
                do_select_folder.begin(folder, on_select_folder_completed);
                this.next_folder_select_allowed_usec =
                    now + SELECT_FOLDER_TIMEOUT_USEC;
            }
        }
    }

    private async void do_select_folder(Geary.Folder folder) throws Error {
        debug("Switching to %s...", folder.to_string());
        
        closed_folder();
        
        // This function is not reentrant.  It should be, because it can be
        // called reentrant-ly if you select folders quickly enough.  This
        // mutex lock is a bandaid solution to make the function safe to
        // reenter.
        int mutex_token = yield select_folder_mutex.claim_async(cancellable_folder);

        // clear Revokable, as Undo is only available while a folder is selected
        save_revokable(null, null);
        
        // stop monitoring for conversations and close the folder
        if (current_conversations != null) {
            yield current_conversations.stop_monitoring_async(null);
            current_conversations = null;
        }
        
        // re-enable copy/move to the last selected folder
        if (current_folder != null) {
            main_window.main_toolbar.copy_folder_menu.enable_disable_folder(current_folder, true);
            main_window.main_toolbar.move_folder_menu.enable_disable_folder(current_folder, true);
        }

        this.current_folder = folder;

        if (this.current_account != folder.account) {
            this.current_account = folder.account;
            account_selected(this.current_account);

            // If we were waiting for an account to be selected before issuing mailtos, do that now.
            if (pending_mailtos.size > 0) {
                foreach(string mailto in pending_mailtos)
                    compose_mailto(mailto);
                
                pending_mailtos.clear();
            }
        }
        
        folder_selected(current_folder);
        
        if (!(current_folder is Geary.SearchFolder))
            previous_non_search_folder = current_folder;
        
        main_window.main_toolbar.copy_folder_menu.clear();
        main_window.main_toolbar.move_folder_menu.clear();
        foreach(Geary.Folder f in current_folder.account.list_folders()) {
            main_window.main_toolbar.copy_folder_menu.add_folder(f);
            main_window.main_toolbar.move_folder_menu.add_folder(f);
        }
        
        // disable copy/move to the new folder
        if (current_folder != null) {
            main_window.main_toolbar.copy_folder_menu.enable_disable_folder(current_folder, false);
            main_window.main_toolbar.move_folder_menu.enable_disable_folder(current_folder, false);
        }
        
        update_ui();

        current_conversations = new Geary.App.ConversationMonitor(
            current_folder,
            Geary.Folder.OpenFlags.NO_DELAY,
            ConversationListStore.REQUIRED_FIELDS,
            MIN_CONVERSATION_COUNT
        );

        current_conversations.scan_completed.connect(on_scan_completed);
        current_conversations.scan_error.connect(on_scan_error);

        current_conversations.scan_completed.connect(on_conversation_count_changed);
        current_conversations.conversations_added.connect(on_conversation_count_changed);
        current_conversations.conversations_removed.connect(on_conversation_count_changed);

        clear_new_messages("do_select_folder", null);

        yield this.current_conversations.start_monitoring_async(
            this.cancellable_folder
        );

        select_folder_mutex.release(ref mutex_token);
        
        debug("Switched to %s", folder.to_string());
    }

    private void on_conversation_count_changed() {
        if (this.current_conversations != null) {
            ConversationListView list = this.main_window.conversation_list_view;
            ConversationViewer viewer = this.main_window.conversation_viewer;
            int count = this.current_conversations.size;
            if (count == 0) {
                // Let the user know if there's no available conversations
                if (this.current_folder is Geary.SearchFolder) {
                    viewer.show_empty_search();
                } else {
                    viewer.show_empty_folder();
                }
                enable_message_buttons(false);
            } else {
                // When not doing autoselect, we never get
                // conversations_selected firing from the convo list, so
                // we need to stop the loading spinner here
                if (!this.application.config.autoselect &&
                    list.get_selection().count_selected_rows() == 0) {
                    viewer.show_none_selected();
                    enable_message_buttons(false);
                }
            }
            conversation_count_changed(count);
        }
    }

    private void on_libnotify_invoked(Geary.Folder? folder, Geary.Email? email) {
        new_messages_monitor.clear_all_new_messages();
        
        if (folder == null || email == null || !can_switch_conversation_view())
            return;
        
        main_window.folder_list.select_folder(folder);
        Geary.App.Conversation? conversation = current_conversations.get_by_email_identifier(email.id);
        if (conversation != null)
            main_window.conversation_list_view.select_conversation(conversation);
    }

    private void on_indicator_activated_application(uint32 timestamp) {
        this.application.present();
    }

    private void on_indicator_activated_composer(uint32 timestamp) {
        on_indicator_activated_application(timestamp);
        on_new_message(null);
    }
    
    private void on_indicator_activated_inbox(Geary.Folder folder, uint32 timestamp) {
        on_indicator_activated_application(timestamp);
        main_window.folder_list.select_folder(folder);
    }
    
    private void on_load_more() {
        debug("on_load_more");
        current_conversations.min_window_count += MIN_CONVERSATION_COUNT;
    }
    
    private void on_select_folder_completed(Object? source, AsyncResult result) {
        try {
            do_select_folder.end(result);
        } catch (Error err) {
            debug("Unable to select folder: %s", err.message);
        }
    }

    private void on_conversations_selected(Gee.Set<Geary.App.Conversation> selected) {
        this.selected_conversations = selected;
        get_window_action(ACTION_FIND_IN_CONVERSATION).set_enabled(false);
        ConversationViewer viewer = this.main_window.conversation_viewer;
        if (this.current_folder != null && !viewer.is_composer_visible) {
            switch(selected.size) {
            case 0:
                enable_message_buttons(false);
                viewer.show_none_selected();
                break;

            case 1:
                // Cancel existing avatar loads before loading new
                // convo since that will start loading more avatars
                viewer.load_conversation.begin(
                    Geary.Collection.get_first(selected),
                    this.current_folder,
                    this.application.config,
                    this.avatar_session,
                    (obj, ret) => {
                        try {
                            viewer.load_conversation.end(ret);
                            enable_message_buttons(true);
                            get_window_action(ACTION_FIND_IN_CONVERSATION).set_enabled(true);
                        } catch (Error err) {
                            debug("Unable to load conversation: %s",
                                  err.message);
                        }
                    }
                );
                break;

            default:
                enable_multiple_message_buttons();
                viewer.show_multiple_selected();
                break;
            }
        }
    }

    private void on_conversation_activated(Geary.App.Conversation activated) {
        // Currently activating a conversation is only available for drafts folders.
        if (current_folder == null || current_folder.special_folder_type !=
            Geary.SpecialFolderType.DRAFTS)
            return;

        // TODO: Determine how to map between conversations and drafts correctly.
        Geary.Email draft = activated.get_latest_recv_email(
            Geary.App.Conversation.Location.IN_FOLDER
        );
        create_compose_widget(
            ComposerWidget.ComposeType.NEW_MESSAGE, draft, null, null, true
        );
    }

    private void on_special_folder_type_changed(Geary.Folder folder,
                                                Geary.SpecialFolderType old_type,
                                                Geary.SpecialFolderType new_type) {
        Geary.AccountInformation info = folder.account.information;

        // Update the main window
        this.main_window.folder_list.remove_folder(folder);
        this.main_window.folder_list.add_folder(folder);

        // Update notifications
        this.new_messages_monitor.remove_folder(folder);
        if (folder.special_folder_type == Geary.SpecialFolderType.INBOX ||
            (folder.special_folder_type == Geary.SpecialFolderType.NONE &&
             is_inbox_descendant(folder))) {
            this.new_messages_monitor.add_folder(
                folder, this.accounts.get(info).cancellable
            );
        }

        this.account_manager.save_account.begin(
            info, null,
            (obj, res) => {
                try {
                    this.account_manager.save_account.end(res);
                } catch (GLib.Error err) {
                    report_problem(
                        new Geary.AccountProblemReport(
                            Geary.ProblemType.GENERIC_ERROR,
                            info,
                            err
                        )
                    );
                }
            }
        );
    }

    private void on_folders_available_unavailable(Geary.Account account,
                                                  Gee.List<Geary.Folder>? available,
                                                  Gee.List<Geary.Folder>? unavailable) {
        AccountContext context = this.accounts.get(account.information);

        if (available != null && available.size > 0) {
            foreach (Geary.Folder folder in available) {
                main_window.folder_list.add_folder(folder);
                if (folder.account == current_account) {
                    if (!main_window.main_toolbar.copy_folder_menu.has_folder(folder))
                        main_window.main_toolbar.copy_folder_menu.add_folder(folder);
                    if (!main_window.main_toolbar.move_folder_menu.has_folder(folder))
                        main_window.main_toolbar.move_folder_menu.add_folder(folder);
                }

                GLib.Cancellable cancellable = context.cancellable;

                switch (folder.special_folder_type) {
                case Geary.SpecialFolderType.INBOX:
                    // Special case handling of inboxes
                    if (context.inbox == null) {
                        context.inbox = folder;

                        // Select this inbox if there isn't an
                        // existing folder selected and it is the
                        // inbox for the first account
                        if (!main_window.folder_list.is_any_selected()) {
                            Geary.AccountInformation? first_account = null;
                            foreach (Geary.AccountInformation info in this.accounts.keys) {
                                if (first_account == null ||
                                    info.ordinal < first_account.ordinal) {
                                    first_account = info;
                                }
                            }
                            if (folder.account.information == first_account) {
                                // First we try to select the Inboxes branch inbox if
                                // it's there, falling back to the main folder list.
                                if (!main_window.folder_list.select_inbox(folder.account))
                                    main_window.folder_list.select_folder(folder);
                            }
                        }
                    }

                    folder.open_async.begin(Geary.Folder.OpenFlags.NO_DELAY, cancellable);

                    // Always notify for new messages in the Inbox
                    this.new_messages_monitor.add_folder(folder, cancellable);
                    break;

                case Geary.SpecialFolderType.NONE:
                    // Only notify for new messages in non-special
                    // descendants of the Inbox
                    if (is_inbox_descendant(folder)) {
                        this.new_messages_monitor.add_folder(folder, cancellable);
                    }
                    break;
                }

                folder.special_folder_type_changed.connect(on_special_folder_type_changed);
            }
        }

        if (unavailable != null) {
            for (int i = (unavailable.size - 1); i >= 0; i--) {
                Geary.Folder folder = unavailable[i];
                main_window.folder_list.remove_folder(folder);
                if (folder.account == current_account) {
                    if (main_window.main_toolbar.copy_folder_menu.has_folder(folder))
                        main_window.main_toolbar.copy_folder_menu.remove_folder(folder);
                    if (main_window.main_toolbar.move_folder_menu.has_folder(folder))
                        main_window.main_toolbar.move_folder_menu.remove_folder(folder);
                }

                switch (folder.special_folder_type) {
                case Geary.SpecialFolderType.INBOX:
                    context.inbox = null;
                    new_messages_monitor.remove_folder(folder);
                    break;

                case Geary.SpecialFolderType.NONE:
                    // Only notify for new messages in non-special
                    // descendants of the Inbox
                    if (is_inbox_descendant(folder)) {
                        this.new_messages_monitor.remove_folder(folder);
                    }
                    break;
                }

                folder.special_folder_type_changed.disconnect(on_special_folder_type_changed);
            }
        }
    }

    private void cancel_folder() {
        Cancellable old_cancellable = cancellable_folder;
        cancellable_folder = new Cancellable();
        
        old_cancellable.cancel();
    }
    
    // Like cancel_folder() but doesn't cancel outstanding operations, allowing them to complete
    // in the background
    private void closed_folder() {
        cancellable_folder = new Cancellable();
    }

    private void cancel_search() {
        Cancellable old_cancellable = this.cancellable_search;
        this.cancellable_search = new Cancellable();

        old_cancellable.cancel();
    }

    private void cancel_context_dependent_buttons() {
        Cancellable old_cancellable = cancellable_context_dependent_buttons;
        cancellable_context_dependent_buttons = new Cancellable();
        
        old_cancellable.cancel();
    }
    
    // We need to include the second parameter, or valac doesn't recognize the function as matching
    // GearyApplication.exiting's signature.
    private bool on_application_exiting(GearyApplication sender, bool panicked) {
        if (close_composition_windows())
            return true;
        
        return sender.cancel_exit();
    }

    private void on_shift_key(bool pressed) {
        if (main_window != null && main_window.main_toolbar != null
            && current_account != null && current_folder != null) {
            main_window.main_toolbar.show_trash_button =
                (!pressed && current_folder_supports_trash()) ||
                !(current_folder is Geary.FolderSupport.Remove);
        }
    }

    // this signal does not necessarily indicate that the application previously didn't have
    // focus and now it does
    private void on_has_toplevel_focus() {
        clear_new_messages("on_has_toplevel_focus", null);
    }

    // latest_sent_only uses Email's Date: field, which corresponds to how they're sorted in the
    // ConversationViewer
    private Gee.ArrayList<Geary.EmailIdentifier> get_conversation_email_ids(
        Geary.App.Conversation conversation, bool latest_sent_only,
        Gee.ArrayList<Geary.EmailIdentifier> add_to) {
        if (latest_sent_only) {
            Geary.Email? latest = conversation.get_latest_sent_email(
                Geary.App.Conversation.Location.IN_FOLDER_OUT_OF_FOLDER);
            if (latest != null)
                add_to.add(latest.id);
        } else {
            add_to.add_all(conversation.get_email_ids());
        }
        
        return add_to;
    }
    
    private Gee.Collection<Geary.EmailIdentifier> get_conversation_collection_email_ids(
        Gee.Collection<Geary.App.Conversation> conversations, bool latest_sent_only) {
        Gee.ArrayList<Geary.EmailIdentifier> ret = new Gee.ArrayList<Geary.EmailIdentifier>();
        
        foreach(Geary.App.Conversation c in conversations)
            get_conversation_email_ids(c, latest_sent_only, ret);
        
        return ret;
    }
    
    private Gee.ArrayList<Geary.EmailIdentifier> get_selected_email_ids(bool latest_sent_only) {
        Gee.ArrayList<Geary.EmailIdentifier> ids = new Gee.ArrayList<Geary.EmailIdentifier>();
        foreach (Geary.App.Conversation conversation in selected_conversations)
            get_conversation_email_ids(conversation, latest_sent_only, ids);
        return ids;
    }
    
    private void mark_email(Gee.Collection<Geary.EmailIdentifier> ids,
        Geary.EmailFlags? flags_to_add, Geary.EmailFlags? flags_to_remove) {
        if (ids.size > 0) {
            get_store_for_folder(current_folder).mark_email_async.begin(
                ids, flags_to_add, flags_to_remove, cancellable_folder);
        }
    }
    
    private void on_show_mark_menu() {
        bool unread_selected = false;
        bool read_selected = false;
        bool starred_selected = false;
        bool unstarred_selected = false;
        foreach (Geary.App.Conversation conversation in selected_conversations) {
            if (conversation.is_unread())
                unread_selected = true;
            
            // Only check the messages that "Mark as Unread" would mark, so we
            // don't add the menu option and have it not do anything.
            //
            // Sort by Date: field to correspond with ConversationViewer ordering
            Geary.Email? latest = conversation.get_latest_sent_email(
                Geary.App.Conversation.Location.IN_FOLDER_OUT_OF_FOLDER);
            if (latest != null && latest.email_flags != null
                && !latest.email_flags.contains(Geary.EmailFlags.UNREAD))
                read_selected = true;

            if (conversation.is_flagged()) {
                starred_selected = true;
            } else {
                unstarred_selected = true;
            }
        }
        get_window_action(ACTION_MARK_AS_READ).set_enabled(unread_selected);
        get_window_action(ACTION_MARK_AS_UNREAD).set_enabled(read_selected);
        get_window_action(ACTION_MARK_AS_STARRED).set_enabled(unstarred_selected);
        get_window_action(ACTION_MARK_AS_UNSTARRED).set_enabled(starred_selected);

        bool in_spam_folder = current_folder.special_folder_type == Geary.SpecialFolderType.SPAM;
        get_window_action(ACTION_MARK_AS_NOT_SPAM).set_enabled(in_spam_folder);
        // If we're in Drafts/Outbox, we also shouldn't set a message as SPAM.
        get_window_action(ACTION_MARK_AS_SPAM).set_enabled(!in_spam_folder &&
            current_folder.special_folder_type != Geary.SpecialFolderType.DRAFTS &&
            current_folder.special_folder_type != Geary.SpecialFolderType.OUTBOX);
    }

    private void on_visible_conversations_changed(Gee.Set<Geary.App.Conversation> visible) {
        clear_new_messages("on_visible_conversations_changed", visible);
    }
    
    private bool should_notify_new_messages(Geary.Folder folder) {
        // A monitored folder must be selected to squelch notifications;
        // if conversation list is at top of display, don't display
        // and don't display if main window has top-level focus
        return folder != current_folder
            || main_window.conversation_list_view.vadjustment.value != 0.0
            || !main_window.has_toplevel_focus;
    }
    
    // Clears messages if conditions are true: anything in should_notify_new_messages() is
    // false and the supplied visible messages are visible in the conversation list view
    private void clear_new_messages(string caller, Gee.Set<Geary.App.Conversation>? supplied) {
        if (current_folder == null || !new_messages_monitor.get_folders().contains(current_folder)
            || should_notify_new_messages(current_folder))
            return;
        
        Gee.Set<Geary.App.Conversation> visible =
            supplied ?? main_window.conversation_list_view.get_visible_conversations();
        
        foreach (Geary.App.Conversation conversation in visible) {
            if (new_messages_monitor.are_any_new_messages(current_folder, conversation.get_email_ids())) {
                debug("Clearing new messages: %s", caller);
                new_messages_monitor.clear_new_messages(current_folder);
                
                break;
            }
        }
    }
    
    private void on_mark_conversations(Gee.Collection<Geary.App.Conversation> conversations,
        Geary.EmailFlags? flags_to_add, Geary.EmailFlags? flags_to_remove,
        bool latest_only = false) {
        mark_email(get_conversation_collection_email_ids(conversations, latest_only),
            flags_to_add, flags_to_remove);
    }
    
    private void on_conversation_viewer_mark_emails(Gee.Collection<Geary.EmailIdentifier> emails,
        Geary.EmailFlags? flags_to_add, Geary.EmailFlags? flags_to_remove) {
        mark_email(emails, flags_to_add, flags_to_remove);
    }

    private void on_mark_as_read(SimpleAction action) {
        Geary.EmailFlags flags = new Geary.EmailFlags();
        flags.add(Geary.EmailFlags.UNREAD);

        Gee.ArrayList<Geary.EmailIdentifier> ids = get_selected_email_ids(false);
        mark_email(ids, null, flags);

        ConversationListBox? list =
            main_window.conversation_viewer.current_list;
        if (list != null) {
            foreach (Geary.EmailIdentifier id in ids)
                list.mark_manual_read(id);
        }
    }

    private void on_mark_as_unread(SimpleAction action) {
        Geary.EmailFlags flags = new Geary.EmailFlags();
        flags.add(Geary.EmailFlags.UNREAD);

        Gee.ArrayList<Geary.EmailIdentifier> ids = get_selected_email_ids(true);
        mark_email(ids, flags, null);

        ConversationListBox? list =
            main_window.conversation_viewer.current_list;
        if (list != null) {
            foreach (Geary.EmailIdentifier id in ids)
                list.mark_manual_unread(id);
        }
    }

    private void on_mark_as_starred(SimpleAction action) {
        Geary.EmailFlags flags = new Geary.EmailFlags();
        flags.add(Geary.EmailFlags.FLAGGED);
        mark_email(get_selected_email_ids(true), flags, null);
    }

    private void on_mark_as_unstarred(SimpleAction action) {
        Geary.EmailFlags flags = new Geary.EmailFlags();
        flags.add(Geary.EmailFlags.FLAGGED);
        mark_email(get_selected_email_ids(false), null, flags);
    }

    private void on_show_move_menu(SimpleAction? action) {
        this.main_window.main_toolbar.copy_message_button.clicked();
    }

    private void on_show_copy_menu(SimpleAction? action) {
        this.main_window.main_toolbar.move_message_button.clicked();
    }

    private async void mark_as_spam_toggle_async(Cancellable? cancellable) {
        Geary.Folder? destination_folder = null;
        if (current_folder.special_folder_type != Geary.SpecialFolderType.SPAM) {
            // Move to spam folder.
            try {
                destination_folder = yield current_account.get_required_special_folder_async(
                    Geary.SpecialFolderType.SPAM, cancellable);
            } catch (Error e) {
                debug("Error getting spam folder: %s", e.message);
            }
        } else {
            // Move out of spam folder, back to inbox.
            try {
                destination_folder = current_account.get_special_folder(Geary.SpecialFolderType.INBOX);
            } catch (Error e) {
                debug("Error getting inbox folder: %s", e.message);
            }
        }

        if (destination_folder != null)
            on_move_conversation(destination_folder);
    }

    private void on_mark_as_spam_toggle(SimpleAction action) {
        mark_as_spam_toggle_async.begin(null);
    }

    private void copy_email(Gee.Collection<Geary.EmailIdentifier> ids,
        Geary.FolderPath destination) {
        if (ids.size > 0) {
            get_store_for_folder(current_folder).copy_email_async.begin(
                ids, destination, cancellable_folder
            );
        }
    }

    private void on_copy_conversation(Geary.Folder destination) {
        copy_email(get_selected_email_ids(false), destination.path);
    }
    
    private void on_move_conversation(Geary.Folder destination) {
        // Nothing to do if nothing selected.
        if (selected_conversations == null || selected_conversations.size == 0)
            return;
        
        Gee.List<Geary.EmailIdentifier> ids = get_selected_email_ids(false);
        if (ids.size == 0)
            return;

        this.main_window.conversation_list_view.set_changing_selection(true);

        Geary.FolderSupport.Move? supports_move = current_folder as Geary.FolderSupport.Move;
        if (supports_move != null)
            move_conversation_async.begin(
                supports_move, ids, destination.path, cancellable_folder,
                (obj, ret) => {
                    move_conversation_async.end(ret);
                    this.main_window.conversation_list_view.set_changing_selection(false);
                });
    }

    private async void move_conversation_async(Geary.FolderSupport.Move source_folder,
        Gee.List<Geary.EmailIdentifier> ids, Geary.FolderPath destination, Cancellable? cancellable) {
        try {
            save_revokable(yield source_folder.move_email_async(ids, destination, cancellable),
                _("Undo move (Ctrl+Z)"));
        } catch (Error err) {
            debug("%s: Unable to move %d emails: %s", source_folder.to_string(), ids.size,
                err.message);
        }
    }

    private void on_attachments_activated(Gee.Collection<Geary.Attachment> attachments) {
        if (this.application.config.ask_open_attachment) {
            QuestionDialog ask_to_open = new QuestionDialog.with_checkbox(main_window,
                _("Are you sure you want to open these attachments?"),
                _("Attachments may cause damage to your system if opened.  Only open files from trusted sources."),
                Stock._OPEN_BUTTON, Stock._CANCEL, _("Don’t _ask me again"), false);
            if (ask_to_open.run() != Gtk.ResponseType.OK) {
                return;
            }
            // only save checkbox state if OK was selected
            this.application.config.ask_open_attachment = !ask_to_open.is_checked;
        }

        foreach (Geary.Attachment attachment in attachments) {
            string uri = attachment.file.get_uri();
            try {
                this.application.show_uri(uri);
            } catch (Error err) {
                message("Unable to open attachment \"%s\": %s", uri, err.message);
            }
        }
    }

    private async void save_attachment_to_file(Geary.Attachment attachment,
                                               string? alt_text) {
        string file_name = yield attachment.get_safe_file_name(alt_text);
        try {
            yield this.prompt_save_buffer(
                file_name, new Geary.Memory.FileBuffer(attachment.file, true)
            );
        } catch (Error err) {
            message("Unable to save buffer to \"%s\": %s", file_name, err.message);
        }
    }

    private async void save_attachments_to_file(Gee.Collection<Geary.Attachment> attachments) {
        Gtk.FileChooserNative dialog = new_save_chooser(Gtk.FileChooserAction.SELECT_FOLDER);

        bool accepted = (dialog.run() == Gtk.ResponseType.ACCEPT);
        string? filename = dialog.get_filename();
        
        dialog.destroy();
        
        if (!accepted || Geary.String.is_empty(filename))
            return;
        
        File dest_dir = File.new_for_path(filename);
        this.application.config.attachments_dir = dest_dir.get_path();

        debug("Saving attachments to %s", dest_dir.get_path());

        foreach (Geary.Attachment attachment in attachments) {
            File source_file = attachment.file;
            File dest_file = dest_dir.get_child(yield attachment.get_safe_file_name());
            if (dest_file.query_exists() && !do_overwrite_confirmation(dest_file))
                return;

            try {
                yield write_buffer_to_file(
                    new Geary.Memory.FileBuffer(source_file, true), dest_file
                );
            } catch (Error error) {
                message(
                    "Failed to copy attachment %s to destination: %s",
                    source_file.get_path(), error.message
                );
            }
        }
    }

    private async void prompt_save_buffer(string? filename, Geary.Memory.Buffer buffer)
    throws Error {
        Gtk.FileChooserNative dialog = new_save_chooser(Gtk.FileChooserAction.SAVE);
        if (!Geary.String.is_empty(filename))
            dialog.set_current_name(filename);
        bool accepted = (dialog.run() == Gtk.ResponseType.ACCEPT);
        string? accepted_filename = dialog.get_filename();

        dialog.destroy();

        if (accepted && !Geary.String.is_empty(accepted_filename)) {
            File destination = File.new_for_path(accepted_filename);
            this.application.config.attachments_dir = destination.get_parent().get_path();
            yield write_buffer_to_file(buffer, destination);
        }
    }

    private async void write_buffer_to_file(Geary.Memory.Buffer buffer, File dest)
    throws Error {
        debug("Saving buffer to: %s", dest.get_path());
        FileOutputStream outs = dest.replace(
            null, false, FileCreateFlags.REPLACE_DESTINATION, null
        );
        yield outs.splice_async(
            buffer.get_input_stream(),
            OutputStreamSpliceFlags.CLOSE_SOURCE | OutputStreamSpliceFlags.CLOSE_TARGET,
            Priority.DEFAULT, null
        );
    }

    private bool do_overwrite_confirmation(File to_overwrite) {
        string primary = _("A file named “%s” already exists.  Do you want to replace it?").printf(
            to_overwrite.get_basename());
        string secondary = _("The file already exists in “%s”.  Replacing it will overwrite its contents.").printf(
            to_overwrite.get_parent().get_basename());

        ConfirmationDialog dialog = new ConfirmationDialog(main_window, primary, secondary, _("_Replace"), "destructive-action");

        return (dialog.run() == Gtk.ResponseType.OK);
    }

    private inline Gtk.FileChooserNative new_save_chooser(Gtk.FileChooserAction action) {
        Gtk.FileChooserNative dialog = new Gtk.FileChooserNative(
            null,
            this.main_window,
            action,
            Stock._SAVE,
            Stock._CANCEL
        );
        string? dir = this.application.config.attachments_dir;
        if (!Geary.String.is_empty(dir))
            dialog.set_current_folder(dir);
        dialog.set_create_folders(true);
        dialog.set_local_only(false);
        return dialog;
    }

    // Opens a link in an external browser.
    private bool open_uri(string _link) {
        string link = _link;

        // Support web URLs that ommit the protocol.
        if (!link.contains(":"))
            link = "http://" + link;

        bool success = true;
        try {
            this.application.show_uri(link);
        } catch (Error err) {
            success = false;
            debug("Unable to open URL: \"%s\" %s", link, err.message);
        }

        return success;
    }

    internal bool close_composition_windows(bool main_window_only = false) {
        Gee.List<ComposerWidget> composers_to_destroy = new Gee.ArrayList<ComposerWidget>();
        bool quit_cancelled = false;

        // If there's composer windows open, give the user a chance to
        // save or cancel.
        foreach(ComposerWidget cw in composer_widgets) {
            if (!main_window_only ||
                cw.state != ComposerWidget.ComposerState.DETACHED) {
                // Check if we should close the window immediately, or
                // if we need to wait.
                ComposerWidget.CloseStatus status = cw.should_close();
                if (status == ComposerWidget.CloseStatus.PENDING_CLOSE) {
                    // Window is currently busy saving.
                    waiting_to_close.add(cw);
                } else if (status == ComposerWidget.CloseStatus.CANCEL_CLOSE) {
                    // User cancelled operation.
                    quit_cancelled = true;
                    break;
                } else if (status == ComposerWidget.CloseStatus.DO_CLOSE) {
                    // Hide any existing composer windows for the
                    // moment; actually deleting the windows will
                    // result in their removal from composer_windows,
                    // which could crash this loop.
                    composers_to_destroy.add(cw);
                    ((ComposerContainer) cw.parent).vanish();
                }
            }
        }

        // Safely destroy windows.
        foreach(ComposerWidget cw in composers_to_destroy)
            ((ComposerContainer) cw.parent).close_container();
        
        // If we cancelled the quit we can bail here.
        if (quit_cancelled) {
            waiting_to_close.clear();
            
            return false;
        }
        
        // If there's still windows saving, we can't exit just yet.  Hide the main window and wait.
        if (waiting_to_close.size > 0) {
            main_window.hide();
            
            return false;
        }
        
        // If we deleted all composer windows without the user cancelling, we can exit.
        return true;
    }

    // View contains the email from whose menu this reply or forward
    // was triggered.  If null, this was triggered from the headerbar
    // or shortcut.
    private void create_reply_forward_widget(ComposerWidget.ComposeType compose_type,
                                             owned ConversationEmail? email_view) {
        if (email_view == null) {
            ConversationListBox? list_view =
                main_window.conversation_viewer.current_list;
            if (list_view != null) {
                email_view = list_view.get_reply_target();
            }
        }

        if (email_view != null) {
            email_view.get_selection_for_quoting.begin((obj, res) => {
                    string? quote = email_view.get_selection_for_quoting.end(res);
                    create_compose_widget(compose_type, email_view.email, quote);
                });
        } else {
            create_compose_widget(compose_type, email_view.email, null);
        }
    }

    private void create_compose_widget(ComposerWidget.ComposeType compose_type,
        Geary.Email? referred = null, string? quote = null, string? mailto = null,
        bool is_draft = false) {
        create_compose_widget_async.begin(compose_type, referred, quote, mailto, is_draft);
    }

    /**
     * Creates a composer widget. Depending on the arguments, this can be inline in the
     * conversation or as a new window.
     * @param compose_type - Whether it's a new message, a reply, a forwarded mail, ...
     * @param referred - The mail of which we should copy the from/to/... addresses
     * @param quote - The quote after the mail body
     * @param mailto - A "mailto:"-link
     * @param is_draft - Whether we're starting from a draft (true) or a new mail (false)
     */
    private async void create_compose_widget_async(ComposerWidget.ComposeType compose_type,
        Geary.Email? referred = null, string? quote = null, string? mailto = null,
        bool is_draft = false) {
        if (current_account == null)
            return;
        
        bool inline;
        if (!should_create_new_composer(compose_type, referred, quote, is_draft, out inline))
            return;

        ComposerWidget widget;
        if (mailto != null) {
            widget = new ComposerWidget.from_mailto(current_account, contact_list_store_cache,
                mailto, application.config);
        } else {
            widget = new ComposerWidget(current_account, contact_list_store_cache, compose_type, application.config);
        }
        widget.destroy.connect(on_composer_widget_destroy);
        widget.link_activated.connect((uri) => { open_uri(uri); });

        // We want to keep track of the open composer windows, so we can allow the user to cancel
        // an exit without losing their data.
        composer_widgets.add(widget);
        debug(@"Creating composer of type $(widget.compose_type); $(composer_widgets.size) composers total");

        if (inline) {
            if (widget.state == ComposerWidget.ComposerState.PANED) {
                main_window.conversation_viewer.do_compose(widget);
                get_window_action(ACTION_FIND_IN_CONVERSATION).set_enabled(false);
            } else {
                main_window.conversation_viewer.do_compose_embedded(
                    widget,
                    referred,
                    is_draft
                );
            }
        } else {
            new ComposerWindow(widget);
            widget.state = ComposerWidget.ComposerState.DETACHED;
        }

        // Load the widget's content
        Geary.Email? full = null;
        if (referred != null) {
            try {
                full = yield get_store_for_folder(current_folder).fetch_email_async(
                    referred.id, Geary.ComposedEmail.REQUIRED_REPLY_FIELDS,
                    Geary.Folder.ListFlags.NONE, cancellable_folder);
            } catch (Error e) {
                message("Could not load full message: %s", e.message);
            }
        }
        yield widget.load(full, quote, is_draft);

        widget.set_focus();
    }

    private bool should_create_new_composer(ComposerWidget.ComposeType? compose_type,
        Geary.Email? referred, string? quote, bool is_draft, out bool inline) {
        inline = true;
        
        // In we're replying, see whether we already have a reply for that message.
        if (compose_type != null && compose_type != ComposerWidget.ComposeType.NEW_MESSAGE) {
            foreach (ComposerWidget cw in composer_widgets) {
                if (cw.state != ComposerWidget.ComposerState.DETACHED &&
                    ((referred != null && cw.referred_ids.contains(referred.id)) ||
                     quote != null)) {
                    cw.change_compose_type(compose_type, referred, quote);
                    return false;
                }
            }
            inline = !any_inline_composers();
            return true;
        }
        
        // If there are no inline composers, go ahead!
        if (!any_inline_composers())
            return true;
        
        // If we're resuming a draft with open composers, open in a new window.
        if (is_draft) {
            inline = false;
            return true;
        }
        
        // If we're creating a new message, and there's already a new message open, focus on
        // it if it hasn't been modified; otherwise open a new composer in a new window.
        if (compose_type == ComposerWidget.ComposeType.NEW_MESSAGE) {
            foreach (ComposerWidget cw in composer_widgets) {
                if (cw.state == ComposerWidget.ComposerState.PANED) {
                    if (!cw.is_blank) {
                        inline = false;
                        return true;
                    } else {
                        cw.change_compose_type(compose_type);  // To refocus
                        return false;
                    }
                }
            }
        }
        
        // Find out what to do with the inline composers.
        // TODO: Remove this in favor of automatically saving drafts
        this.application.present();
        Gee.List<ComposerWidget> composers_to_destroy = new Gee.ArrayList<ComposerWidget>();
        foreach (ComposerWidget cw in composer_widgets) {
            if (cw.state != ComposerWidget.ComposerState.DETACHED)
                composers_to_destroy.add(cw);
        }
        string message = ngettext(
            "Close the draft message?",
            "Close all draft messages?",
            composers_to_destroy.size
        );
        ConfirmationDialog dialog = new ConfirmationDialog(
            main_window, message, null, Stock._CLOSE, "destructive-action"
        );
        if (dialog.run() == Gtk.ResponseType.OK) {
            foreach(ComposerWidget cw in composers_to_destroy)
                ((ComposerContainer) cw.parent).close_container();
            return true;
        }
        return false;
    }
    
    public bool can_switch_conversation_view() {
        bool inline;
        return should_create_new_composer(null, null, null, false, out inline);
    }
    
    public bool any_inline_composers() {
        foreach (ComposerWidget cw in composer_widgets)
            if (cw.state != ComposerWidget.ComposerState.DETACHED)
                return true;
        return false;
    }
    
    private void on_composer_widget_destroy(Gtk.Widget sender) {
        composer_widgets.remove((ComposerWidget) sender);
        debug(@"Destroying composer of type $(((ComposerWidget) sender).compose_type); "
            + @"$(composer_widgets.size) composers remaining");
        
        if (waiting_to_close.remove((ComposerWidget) sender)) {
            // If we just removed the last window in the waiting to close list, it's time to exit!
            if (waiting_to_close.size == 0)
                this.application.exit();
        }
    }
    
    private void on_new_message(SimpleAction? action) {
        create_compose_widget(ComposerWidget.ComposeType.NEW_MESSAGE);
    }

    private void on_reply_to_message(ConversationEmail target_view) {
        create_reply_forward_widget(ComposerWidget.ComposeType.REPLY, target_view);
    }

    private void on_reply_to_message_action(SimpleAction action) {
        create_reply_forward_widget(ComposerWidget.ComposeType.REPLY, null);
    }

    private void on_reply_all_message(ConversationEmail target_view) {
        create_reply_forward_widget(ComposerWidget.ComposeType.REPLY_ALL, target_view);
    }

    private void on_reply_all_message_action(SimpleAction action) {
        create_reply_forward_widget(ComposerWidget.ComposeType.REPLY_ALL, null);
    }

    private void on_forward_message(ConversationEmail target_view) {
        create_reply_forward_widget(ComposerWidget.ComposeType.FORWARD, target_view);
    }

    private void on_forward_message_action(SimpleAction action) {
        create_reply_forward_widget(ComposerWidget.ComposeType.FORWARD, null);
    }

    private void on_find_in_conversation_action(SimpleAction action) {
        this.main_window.conversation_viewer.conversation_find_bar.set_search_mode(true);
    }

    private void on_search_activated(SimpleAction action) {
        show_search_bar();
    }

    private void on_archive_conversation(SimpleAction action) {
        archive_or_delete_selection_async.begin(true, false, cancellable_folder,
            on_archive_or_delete_selection_finished);
    }

    private void on_trash_conversation(SimpleAction action) {
        archive_or_delete_selection_async.begin(false, true, cancellable_folder,
            on_archive_or_delete_selection_finished);
    }

    private void on_delete_conversation(SimpleAction action) {
        archive_or_delete_selection_async.begin(false, false, cancellable_folder,
            on_archive_or_delete_selection_finished);
    }

    private void on_empty_spam(SimpleAction action) {
        on_empty_trash_or_spam(Geary.SpecialFolderType.SPAM);
    }

    private void on_empty_trash(SimpleAction action) {
        on_empty_trash_or_spam(Geary.SpecialFolderType.TRASH);
    }

    private void on_empty_trash_or_spam(Geary.SpecialFolderType special_folder_type) {
        // Account must be in place, must have the specified special folder type, and that folder
        // must support Empty in order for this command to proceed
        if (current_account == null)
            return;
        
        Geary.Folder? folder = null;
        try {
            folder = current_account.get_special_folder(special_folder_type);
        } catch (Error err) {
            debug("%s: Unable to get special folder %s: %s", current_account.to_string(),
                special_folder_type.to_string(), err.message);
            
            // fall through
        }
        
        if (folder == null)
            return;
        
        Geary.FolderSupport.Empty? emptyable = folder as Geary.FolderSupport.Empty;
        if (emptyable == null) {
            debug("%s: Special folder %s (%s) does not support emptying", current_account.to_string(),
                folder.path.to_string(), special_folder_type.to_string());
            
            return;
        }
        
        ConfirmationDialog dialog = new ConfirmationDialog(main_window,
            _("Empty all email from your %s folder?").printf(special_folder_type.get_display_name()),
            _("This removes the email from Geary and your email server.")
                + "  <b>" + _("This cannot be undone.") + "</b>",
            _("Empty %s").printf(special_folder_type.get_display_name()), "destructive-action");
        dialog.use_secondary_markup(true);
        dialog.set_focus_response(Gtk.ResponseType.CANCEL);
        
        if (dialog.run() == Gtk.ResponseType.OK)
            empty_folder_async.begin(emptyable, cancellable_folder);
    }
    
    private async void empty_folder_async(Geary.FolderSupport.Empty emptyable, Cancellable? cancellable) {
        try {
            yield do_empty_folder_async(emptyable, cancellable);
        } catch (Error err) {
            // don't report to user if cancelled
            if (cancellable is IOError.CANCELLED)
                return;
            
            ErrorDialog dialog = new ErrorDialog(main_window,
                _("Error emptying %s").printf(emptyable.get_display_name()), err.message);
            dialog.run();
        }
    }

    private async void do_empty_folder_async(Geary.FolderSupport.Empty emptyable, Cancellable? cancellable)
        throws Error {
        bool open = false;
        try {
            yield emptyable.open_async(Geary.Folder.OpenFlags.NO_DELAY, cancellable);
            open = true;
            yield emptyable.empty_folder_async(cancellable);
        } finally {
            if (open) {
                try {
                    yield emptyable.close_async(null);
                } catch (Error err) {
                    // ignored
                }
            }
        }
    }

    private bool current_folder_supports_trash() {
        return (current_folder != null && current_folder.special_folder_type != Geary.SpecialFolderType.TRASH
            && !current_folder.properties.is_local_only && current_account != null
            && (current_folder as Geary.FolderSupport.Move) != null);
    }

    public bool confirm_delete(int num_messages) {
        this.application.present();
        ConfirmationDialog dialog = new ConfirmationDialog(main_window, ngettext(
            "Do you want to permanently delete this message?",
            "Do you want to permanently delete these messages?", num_messages),
            null, _("Delete"), "destructive-action");

        return (dialog.run() == Gtk.ResponseType.OK);
    }

    private async void archive_or_delete_selection_async(bool archive, bool trash,
        Cancellable? cancellable) throws Error {
        if (!can_switch_conversation_view())
            return;

        ConversationListBox list_view =
            main_window.conversation_viewer.current_list;
        if (list_view != null &&
            list_view.conversation == last_deleted_conversation) {
            debug("Not archiving/trashing/deleting; viewed conversation is last deleted conversation");
            return;
        }

        last_deleted_conversation = selected_conversations.size > 0
            ? Geary.traverse<Geary.App.Conversation>(selected_conversations).first() : null;

        this.main_window.conversation_list_view.set_changing_selection(true);

        Gee.List<Geary.EmailIdentifier> ids = get_selected_email_ids(false);
        if (archive) {
            debug("Archiving selected messages");
            
            Geary.FolderSupport.Archive? supports_archive = current_folder as Geary.FolderSupport.Archive;
            if (supports_archive == null) {
                debug("Folder %s doesn't support archive", current_folder.to_string());
            } else {
                save_revokable(yield supports_archive.archive_email_async(ids, cancellable),
                    _("Undo archive (Ctrl+Z)"));
            }
            
            return;
        }
        
        if (trash) {
            debug("Trashing selected messages");
            
            if (current_folder_supports_trash()) {
                Geary.FolderPath trash_path = (yield current_account.get_required_special_folder_async(
                    Geary.SpecialFolderType.TRASH, cancellable)).path;
                Geary.FolderSupport.Move? supports_move = current_folder as Geary.FolderSupport.Move;
                if (supports_move != null) {
                    save_revokable(yield supports_move.move_email_async(ids, trash_path, cancellable),
                        _("Undo trash (Ctrl+Z)"));
                    
                    return;
                }
            }
            
            debug("Folder %s doesn't support move or account %s doesn't have a trash folder",
                current_folder.to_string(), current_account.to_string());
            return;
        }
        
        debug("Deleting selected messages");
        
        Geary.FolderSupport.Remove? supports_remove = current_folder as Geary.FolderSupport.Remove;
        if (supports_remove == null) {
            debug("Folder %s doesn't support remove", current_folder.to_string());
        } else {
            if (confirm_delete(ids.size))
                yield supports_remove.remove_email_async(ids, cancellable);
            else
                last_deleted_conversation = null;
        }
    }
    
    private void on_archive_or_delete_selection_finished(Object? source, AsyncResult result) {
        try {
            archive_or_delete_selection_async.end(result);
        } catch (Error e) {
            debug("Unable to archive/trash/delete messages: %s", e.message);
        }
        this.main_window.conversation_list_view.set_changing_selection(false);
    }
    
    private void save_revokable(Geary.Revokable? new_revokable, string? description) {
        // disconnect old revokable & blindly commit it
        if (revokable != null) {
            revokable.notify[Geary.Revokable.PROP_VALID].disconnect(on_revokable_valid_changed);
            revokable.notify[Geary.Revokable.PROP_IN_PROCESS].disconnect(update_revokable_action);
            revokable.committed.disconnect(on_revokable_committed);
            
            revokable.commit_async.begin();
        }
        
        // store new revokable
        revokable = new_revokable;
        
        // connect to new revokable
        if (revokable != null) {
            revokable.notify[Geary.Revokable.PROP_VALID].connect(on_revokable_valid_changed);
            revokable.notify[Geary.Revokable.PROP_IN_PROCESS].connect(update_revokable_action);
            revokable.committed.connect(on_revokable_committed);
        }

        if (revokable != null && description != null)
            this.main_window.main_toolbar.undo_tooltip = description;
        else
            this.main_window.main_toolbar.undo_tooltip = _("Undo (Ctrl+Z)");

        update_revokable_action();
    }

    private void update_revokable_action() {
        get_window_action(ACTION_UNDO).set_enabled(this.revokable != null && this.revokable.valid && !this.revokable.in_process);
    }

    private void on_revokable_valid_changed() {
        // remove revokable if it goes invalid
        if (revokable != null && !revokable.valid)
            save_revokable(null, null);
    }
    
    private void on_revokable_committed(Geary.Revokable? committed_revokable) {
        if (committed_revokable == null)
            return;

        // use existing description
        save_revokable(committed_revokable, this.main_window.main_toolbar.undo_tooltip);
    }

    private void on_revoke() {
        if (revokable != null && revokable.valid)
            revokable.revoke_async.begin(null, on_revoke_completed);
    }
    
    private void on_revoke_completed(Object? object, AsyncResult result) {
        // Don't use the "revokable" instance because it might have gone null before this callback
        // was reached
        Geary.Revokable? origin = object as Geary.Revokable;
        if (origin == null)
            return;
        
        try {
            origin.revoke_async.end(result);
        } catch (Error err) {
            debug("Unable to revoke operation: %s", err.message);
        }
    }

    private void on_zoom(SimpleAction action, Variant? parameter) {
        ConversationListBox? view = main_window.conversation_viewer.current_list;
        if (view != null && parameter != null) {
            string zoom_action = parameter.get_string();
            if (zoom_action == "in")
                view.zoom_in();
            else if (zoom_action == "out")
                view.zoom_out();
            else
                view.zoom_reset();
        }
    }

    private void on_conversation_list() {
        this.main_window.conversation_list_view.grab_focus();
    }

    private void on_sent(Geary.RFC822.Message rfc822) {
        Libnotify.play_sound("message-sent-email");
    }

    private void on_conversation_view_added(ConversationListBox list) {
        list.email_added.connect(on_conversation_viewer_email_added);
        list.mark_emails.connect(on_conversation_viewer_mark_emails);
    }

    private void on_conversation_viewer_email_added(ConversationEmail view) {
        view.attachments_activated.connect(on_attachments_activated);
        view.reply_to_message.connect(on_reply_to_message);
        view.reply_all_message.connect(on_reply_all_message);
        view.forward_message.connect(on_forward_message);
        view.edit_draft.connect((draft_view) => {
                create_compose_widget(
                    ComposerWidget.ComposeType.NEW_MESSAGE,
                    draft_view.email, null, null, true
                );
            });
        foreach (ConversationMessage msg_view in view) {
            msg_view.link_activated.connect(on_link_activated);
            msg_view.save_image.connect((url, alt_text, buf) => {
                    on_save_image_extended(view, url, alt_text, buf);
                });
            msg_view.search_activated.connect((op, value) => {
                    string search = op + ":" + value;
                    show_search_bar(search);
                });
        }
        view.save_attachments.connect(on_save_attachments);
        view.view_source.connect(on_view_source);
    }

    private void on_view_source(ConversationEmail email_view) {
        string source = (email_view.email.header.buffer.to_string() +
                         email_view.email.body.buffer.to_string());
        string temporary_filename;
        try {
            int temporary_handle = FileUtils.open_tmp("geary-message-XXXXXX.txt",
                                                      out temporary_filename);
            FileUtils.set_contents(temporary_filename, source);
            FileUtils.close(temporary_handle);

            // ensure this file is only readable by the user ... this
            // needs to be done after the file is closed
            FileUtils.chmod(temporary_filename, (int) (Posix.S_IRUSR | Posix.S_IWUSR));

            string temporary_uri = Filename.to_uri(temporary_filename, null);
            this.application.show_uri(temporary_uri);
        } catch (Error error) {
            ErrorDialog dialog = new ErrorDialog(
                main_window,
                _("Failed to open default text editor."),
                error.message
            );
            dialog.run();
        }
    }

    private SimpleAction get_window_action(string action_name) {
        return (SimpleAction) this.main_window.lookup_action(action_name);
    }

    // Disables all single-message buttons and enables all multi-message buttons.
    public void enable_multiple_message_buttons() {
        main_window.main_toolbar.selected_conversations = this.selected_conversations.size;

        // Single message only buttons.
        get_window_action(ACTION_REPLY_TO_MESSAGE).set_enabled(false);
        get_window_action(ACTION_REPLY_ALL_MESSAGE).set_enabled(false);
        get_window_action(ACTION_FORWARD_MESSAGE).set_enabled(false);

        // Mutliple message buttons.
        get_window_action(ACTION_MOVE_MENU).set_enabled(current_folder is Geary.FolderSupport.Move);
        get_window_action(ACTION_ARCHIVE_CONVERSATION).set_enabled(current_folder is Geary.FolderSupport.Archive);
        get_window_action(ACTION_TRASH_CONVERSATION).set_enabled(current_folder_supports_trash());
        get_window_action(ACTION_DELETE_CONVERSATION).set_enabled(current_folder is Geary.FolderSupport.Remove);

        cancel_context_dependent_buttons();
        enable_context_dependent_buttons_async.begin(true, cancellable_context_dependent_buttons);
    }

    // Enables or disables the message buttons on the toolbar.
    public void enable_message_buttons(bool sensitive) {
        main_window.main_toolbar.selected_conversations = this.selected_conversations.size;

        // No reply/forward in drafts folder.
        bool respond_sensitive = sensitive;
        if (current_folder != null && current_folder.special_folder_type == Geary.SpecialFolderType.DRAFTS)
            respond_sensitive = false;

        get_window_action(ACTION_REPLY_TO_MESSAGE).set_enabled(respond_sensitive);
        get_window_action(ACTION_REPLY_ALL_MESSAGE).set_enabled(respond_sensitive);
        get_window_action(ACTION_FORWARD_MESSAGE).set_enabled(respond_sensitive);
        get_window_action(ACTION_MOVE_MENU).set_enabled(sensitive && (current_folder is Geary.FolderSupport.Move));
        get_window_action(ACTION_ARCHIVE_CONVERSATION).set_enabled(sensitive && (current_folder is Geary.FolderSupport.Archive));
        get_window_action(ACTION_TRASH_CONVERSATION).set_enabled(sensitive && current_folder_supports_trash());
        get_window_action(ACTION_DELETE_CONVERSATION).set_enabled(sensitive && (current_folder is Geary.FolderSupport.Remove));

        cancel_context_dependent_buttons();
        enable_context_dependent_buttons_async.begin(sensitive, cancellable_context_dependent_buttons);
    }

    private async void enable_context_dependent_buttons_async(bool sensitive, Cancellable? cancellable) {
        Gee.MultiMap<Geary.EmailIdentifier, Type>? selected_operations = null;
        try {
            if (current_folder != null) {
                Geary.App.EmailStore? store = get_store_for_folder(current_folder);
                if (store != null) {
                    selected_operations = yield store
                        .get_supported_operations_async(get_selected_email_ids(false), cancellable);
                }
            }
        } catch (Error e) {
            debug("Error checking for what operations are supported in the selected conversations: %s",
                e.message);
        }
        
        // Exit here if the user has cancelled.
        if (cancellable != null && cancellable.is_cancelled())
            return;
        
        Gee.HashSet<Type> supported_operations = new Gee.HashSet<Type>();
        if (selected_operations != null)
            supported_operations.add_all(selected_operations.get_values());

        get_window_action(ACTION_SHOW_MARK_MENU).set_enabled(sensitive && (typeof(Geary.FolderSupport.Mark) in supported_operations));
        get_window_action(ACTION_COPY_MENU).set_enabled(sensitive && (supported_operations.contains(typeof(Geary.FolderSupport.Copy))));
    }

    // Returns a list of composer windows for an account, or null if none.
    public Gee.List<ComposerWidget>? get_composer_widgets_for_account(Geary.AccountInformation account) {
        Gee.LinkedList<ComposerWidget> ret = Geary.traverse<ComposerWidget>(composer_widgets)
            .filter(w => w.account.information == account)
            .to_linked_list();
        
        return ret.size >= 1 ? ret : null;
    }

    private void show_search_bar(string? text = null) {
        main_window.search_bar.give_search_focus();
        if (text != null) {
            main_window.search_bar.set_search_text(text);
        }
    }

    private void do_search(string search_text) {
        Geary.SearchFolder? folder = null;
        try {
            folder = (Geary.SearchFolder) current_account.get_special_folder(
                Geary.SpecialFolderType.SEARCH);
        } catch (Error e) {
            debug("Could not get search folder: %s", e.message);
            
            return;
        }
        
        if (search_text == "") {
            if (previous_non_search_folder != null && current_folder is Geary.SearchFolder)
                main_window.folder_list.select_folder(previous_non_search_folder);
            
            main_window.folder_list.remove_search();
            search_text_changed("");
            folder.clear();
            
            return;
        }
        
        if (current_account == null)
            return;
        
        cancel_search(); // Stop any search in progress.

        folder.search(search_text, this.application.config.get_search_strategy(),
            this.cancellable_search);

        main_window.folder_list.set_search(folder);
        search_text_changed(main_window.search_bar.search_text);
    }

    /**
     * Returns a read-only set of currently selected conversations.
     */
    public Gee.Set<Geary.App.Conversation> get_selected_conversations() {
        return selected_conversations.read_only_view;
    }

    private inline Geary.App.EmailStore get_store_for_folder(Geary.Folder target) {
        return this.accounts.get(target.account.information).store;
    }

    private void on_account_available(Geary.AccountInformation info) {
        Geary.Account? account = null;
        try {
            account = Geary.Engine.instance.get_account_instance(info);
        } catch (Error e) {
            error("Error creating account instance: %s", e.message);
        }

        if (account != null) {
            upgrade_dialog.add_account(account, cancellable_open_account);
            open_account(account);
        }
    }

    private void on_scan_completed() {
        // Done scanning.  Check if we have enough messages to fill
        // the conversation list; if not, trigger a load_more();
        if (!main_window.conversation_list_has_scrollbar()) {
            debug("Not enough messages, loading more for folder %s", current_folder.to_string());
            on_load_more();
        }
    }

    private void on_scan_error(Geary.App.ConversationMonitor monitor, Error err) {
        // XXX determine the problem better here
        report_problem(
            new Geary.AccountProblemReport(
                Geary.ProblemType.GENERIC_ERROR,
                monitor.base_folder.account.information,
                err
            )
        );
    }

    private void on_account_unavailable(Geary.AccountInformation info) {
        this.close_account.begin(info);
    }

    private void on_save_attachments(Gee.Collection<Geary.Attachment> attachments) {
        if (attachments.size == 1) {
            this.save_attachment_to_file.begin(attachments.to_array()[0], null);
        } else {
            this.save_attachments_to_file.begin(attachments);
        }
    }

    private void on_link_activated(string uri) {
        if (uri.down().has_prefix(Geary.ComposedEmail.MAILTO_SCHEME)) {
            compose_mailto(uri);
        } else {
            open_uri(uri);
        }
    }

    private void on_save_image_extended(ConversationEmail view,
                                        string url,
                                        string? alt_text,
                                        Geary.Memory.Buffer resource_buf) {
        // This is going to be either an inline image, or a remote
        // image, so either treat it as an attachment ot assume we'll
        // have a valid filename in the URL

        bool handled = false;
        if (url.has_prefix(ClientWebView.CID_URL_PREFIX)) {
            string cid = url.substring(ClientWebView.CID_URL_PREFIX.length);
            Geary.Attachment? attachment = null;
            try {
                attachment = view.email.get_attachment_by_content_id(cid);
            } catch (Error err) {
                debug("Could not get attachment \"%s\": %s", cid, err.message);
            }
            if (attachment != null) {
                this.save_attachment_to_file.begin(attachment, alt_text);
                handled = true;
            }
        }

        if (!handled) {
            File source = File.new_for_uri(url);
            string filename = source.get_basename();
            this.prompt_save_buffer.begin(
                filename, resource_buf,
                (obj, res) => {
                    try {
                        this.prompt_save_buffer.end(res);
                    } catch (Error err) {
                        message("Unable to save buffer to \"%s\": %s", filename, err.message);
                    }
                });
        }
    }

}<|MERGE_RESOLUTION|>--- conflicted
+++ resolved
@@ -484,11 +484,7 @@
                                            Cancellable? cancellable = null) {
         try {
             yield close_account(info);
-            yield this.application.engine.remove_account_async(info, cancellable);
-<<<<<<< HEAD
-=======
             yield this.account_manager.remove_async(info, cancellable);
->>>>>>> 4e0950f9
         } catch (Error err) {
             report_problem(
                 new Geary.ProblemReport(Geary.ProblemType.GENERIC_ERROR, err)
