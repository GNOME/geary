--- conflicted
+++ resolved
@@ -98,11 +98,9 @@
     
     public LoginDialog? login_dialog { get; private set; default = null; }
     
-<<<<<<< HEAD
     public ConversationListCellDimensions cell_dimensions = new ConversationListCellDimensions();
-=======
+    
     public MenuModel app_menu { get; private set; }
->>>>>>> 98be06db
     
     private Geary.Account? current_account = null;
     private Gee.HashMap<Geary.Account, Geary.App.EmailStore> email_stores
