/* Copyright 2011-2013 Yorba Foundation
 *
 * This software is licensed under the GNU Lesser General Public License
 * (version 2.1 or later).  See the COPYING file in this distribution.
 */

// A folder of any type in the folder list.
public class FolderList.FolderEntry : FolderList.AbstractFolderEntry, Sidebar.InternalDropTargetEntry,
    Sidebar.EmphasizableEntry {
    private bool has_new;
    
    public FolderEntry(Geary.Folder folder) {
        base(folder);
        has_new = false;
        folder.properties.notify[Geary.FolderProperties.PROP_NAME_EMAIL_UNDREAD].connect(
            on_email_unread_count_changed);
    }
    
    ~FolderEntry() {
        folder.properties.notify[Geary.FolderProperties.PROP_NAME_EMAIL_UNDREAD].disconnect(
            on_email_unread_count_changed);
    }
    
<<<<<<< HEAD
    public override string get_sidebar_name() {
        return (unread_count == 0 ? folder.get_display_name() :
=======
    public virtual string get_sidebar_name() {
        return (folder.properties.email_unread == 0 ? folder.get_display_name() :
>>>>>>> a4ce7899
            /// This string gets the folder name and the unread messages count,
            /// e.g. All Mail (5).
            _("%s (%d)").printf(folder.get_display_name(), folder.properties.email_unread));
    }
    
<<<<<<< HEAD
    public override string? get_sidebar_tooltip() {
        return (unread_count == 0 ? null :
            ngettext("%d unread message", "%d unread messages", unread_count).printf(unread_count));
=======
    public string? get_sidebar_tooltip() {
        return (folder.properties.email_unread == 0 ? null :
            ngettext("%d unread message", "%d unread messages", folder.properties.email_unread).
            printf(folder.properties.email_unread));
>>>>>>> a4ce7899
    }
    
    public override Icon? get_sidebar_icon() {
        switch (folder.get_special_folder_type()) {
            case Geary.SpecialFolderType.NONE:
                return IconFactory.instance.get_custom_icon("tag", IconFactory.ICON_SIDEBAR);
            
            case Geary.SpecialFolderType.INBOX:
                return new ThemedIcon("mail-inbox");
            
            case Geary.SpecialFolderType.DRAFTS:
                return new ThemedIcon("accessories-text-editor");
            
            case Geary.SpecialFolderType.SENT:
                return new ThemedIcon("mail-sent");
            
            case Geary.SpecialFolderType.FLAGGED:
                return new ThemedIcon("starred");
            
            case Geary.SpecialFolderType.IMPORTANT:
                return new ThemedIcon("task-due");
            
            case Geary.SpecialFolderType.ALL_MAIL:
                return IconFactory.instance.get_custom_icon("mail-archive", IconFactory.ICON_SIDEBAR);
            
            case Geary.SpecialFolderType.SPAM:
                return new ThemedIcon("mail-mark-junk");
            
            case Geary.SpecialFolderType.TRASH:
                return new ThemedIcon("user-trash");
            
            case Geary.SpecialFolderType.OUTBOX:
                return new ThemedIcon("mail-outbox");
            
            default:
                assert_not_reached();
        }
    }
    
    public override string to_string() {
        return "FolderEntry: " + get_sidebar_name();
    }
    
    public bool is_emphasized() {
        return has_new;
    }
    
    public void set_has_new(bool has_new) {
        if (this.has_new == has_new)
            return;
        
        this.has_new = has_new;
        is_emphasized_changed(has_new);
    }
    
    public bool internal_drop_received(Gdk.DragContext context, Gtk.SelectionData data) {
        // Copy or move?
        Gdk.ModifierType mask;
        double[] axes = new double[2];
        context.get_device().get_state(context.get_dest_window(), axes, out mask);
        MainWindow main_window = GearyApplication.instance.controller.main_window;
        if ((mask & Gdk.ModifierType.CONTROL_MASK) != 0) {
            main_window.folder_list.copy_conversation(folder);
        } else {
            main_window.folder_list.move_conversation(folder);
        }

        return true;
    }
    
    private void on_email_unread_count_changed() {
        sidebar_name_changed(get_sidebar_name());
        sidebar_tooltip_changed(get_sidebar_tooltip());
    }
}<|MERGE_RESOLUTION|>--- conflicted
+++ resolved
@@ -21,28 +21,17 @@
             on_email_unread_count_changed);
     }
     
-<<<<<<< HEAD
     public override string get_sidebar_name() {
-        return (unread_count == 0 ? folder.get_display_name() :
-=======
-    public virtual string get_sidebar_name() {
         return (folder.properties.email_unread == 0 ? folder.get_display_name() :
->>>>>>> a4ce7899
             /// This string gets the folder name and the unread messages count,
             /// e.g. All Mail (5).
             _("%s (%d)").printf(folder.get_display_name(), folder.properties.email_unread));
     }
     
-<<<<<<< HEAD
     public override string? get_sidebar_tooltip() {
-        return (unread_count == 0 ? null :
-            ngettext("%d unread message", "%d unread messages", unread_count).printf(unread_count));
-=======
-    public string? get_sidebar_tooltip() {
         return (folder.properties.email_unread == 0 ? null :
             ngettext("%d unread message", "%d unread messages", folder.properties.email_unread).
             printf(folder.properties.email_unread));
->>>>>>> a4ce7899
     }
     
     public override Icon? get_sidebar_icon() {
