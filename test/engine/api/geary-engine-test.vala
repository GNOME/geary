--- conflicted
+++ resolved
@@ -38,26 +38,13 @@
         this.tmp = GLib.File.new_for_path(
             GLib.DirUtils.make_tmp("geary-engine-test-XXXXXX")
         );
-<<<<<<< HEAD
-
-        this.config = this.tmp.get_child("config");
-        this.config.make_directory();
-
-        this.data = this.tmp.get_child("data");
-        this.data.make_directory();
-=======
->>>>>>> 4e0950f9
 
         this.res = this.tmp.get_child("res");
         this.res.make_directory();
 
         this.engine = new Engine();
         this.engine.open_async.begin(
-<<<<<<< HEAD
-            config, data, res, null, null,
-=======
             res, null,
->>>>>>> 4e0950f9
             (obj, res) => {
                 async_complete(res);
             });
